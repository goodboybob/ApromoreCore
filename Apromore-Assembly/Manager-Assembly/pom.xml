--- conflicted
+++ resolved
@@ -154,10 +154,11 @@
 
         <dependency>
             <groupId>org.apromore</groupId>
-<<<<<<< HEAD
             <artifactId>build-tools</artifactId>
             <version>1.0</version>
-=======
+        </dependency>
+        <dependency>
+            <groupId>org.apromore</groupId>
             <artifactId>apromore-manager</artifactId>
             <version>${project.version}</version>
         </dependency>
@@ -166,140 +167,6 @@
             <artifactId>apromore-manager-ws</artifactId>
             <version>${project.version}</version>
             <type>war</type>
-        </dependency>
-
-        <!-- Required for the web bundle as dependancies are not propagated up from war build types -->
-        <dependency>
-            <groupId>org.eclipse.persistence</groupId>
-            <artifactId>org.eclipse.persistence.jpa</artifactId>
-            <scope>provided</scope>
-        </dependency>
-        <dependency>
-            <groupId>org.eclipse.persistence</groupId>
-            <artifactId>org.eclipse.persistence.core</artifactId>
-            <scope>provided</scope>
-        </dependency>
-        <dependency>
-            <groupId>org.jboss.javassist</groupId>
-            <artifactId>com.springsource.javassist</artifactId>
-            <scope>provided</scope>
-        </dependency>
-        <dependency>
-            <groupId>org.jbpt</groupId>
-            <artifactId>jbpt-core</artifactId>
-            <scope>provided</scope>
-        </dependency>
-        <dependency>
-            <groupId>org.jbpt</groupId>
-            <artifactId>jbpt-deco</artifactId>
-            <scope>provided</scope>
-        </dependency>
-        <dependency>
-            <groupId>com.google.guava</groupId>
-            <artifactId>guava</artifactId>
-            <scope>provided</scope>
-        </dependency>
-        <!--<dependency>-->
-            <!--<groupId>org.quartz-scheduler</groupId>-->
-            <!--<artifactId>quartz</artifactId>-->
-            <!--<scope>provided</scope>-->
-        <!--</dependency>-->
-        <dependency>
-            <groupId>commons-codec</groupId>
-            <artifactId>commons-codec</artifactId>
-            <scope>provided</scope>
-        </dependency>
-        <dependency>
-            <groupId>org.aspectj</groupId>
-            <artifactId>com.springsource.org.aspectj.runtime</artifactId>
-            <scope>provided</scope>
-        </dependency>
-        <dependency>
-            <groupId>org.aspectj</groupId>
-            <artifactId>com.springsource.org.aspectj.weaver</artifactId>
-            <scope>provided</scope>
-        </dependency>
-        <dependency>
-            <groupId>com.jolbox</groupId>
-            <artifactId>bonecp</artifactId>
-            <scope>provided</scope>
-        </dependency>
-        <dependency>
-            <groupId>mysql</groupId>
-            <artifactId>mysql-connector-java</artifactId>
-            <scope>provided</scope>
-        </dependency>
-        <dependency>
-            <groupId>net.sourceforge.cglib</groupId>
-            <artifactId>com.springsource.net.sf.cglib</artifactId>
-            <scope>provided</scope>
-        </dependency>
-        <dependency>
-            <groupId>org.joda</groupId>
-            <artifactId>com.springsource.org.joda.time</artifactId>
-            <scope>provided</scope>
-        </dependency>
-        <dependency>
-            <groupId>org.springframework.data</groupId>
-            <artifactId>spring-data-jpa</artifactId>
-            <scope>provided</scope>
-        </dependency>
-        <dependency>
-            <groupId>org.springframework.ws</groupId>
-            <artifactId>org.springframework.ws</artifactId>
-            <scope>provided</scope>
-        </dependency>
-        <dependency>
-            <groupId>org.springframework.ws</groupId>
-            <artifactId>org.springframework.ws.support</artifactId>
-            <scope>provided</scope>
-        </dependency>
-        <dependency>
-            <groupId>org.springframework.ws</groupId>
-            <artifactId>org.springframework.xml</artifactId>
-            <scope>provided</scope>
-        </dependency>
-        <dependency>
-            <groupId>org.apache.ws.xmlschema</groupId>
-            <artifactId>xmlschema-core</artifactId>
-            <scope>provided</scope>
-        </dependency>
-        <dependency>
-            <groupId>javax.wsdl</groupId>
-            <artifactId>com.springsource.javax.wsdl</artifactId>
-            <scope>provided</scope>
-        </dependency>
-        <dependency>
-            <groupId>javax.inject</groupId>
-            <artifactId>com.springsource.javax.inject</artifactId>
-            <scope>provided</scope>
-        </dependency>
-        <dependency>
-            <groupId>org.jvnet.jaxb2_commons</groupId>
-            <artifactId>jaxb2-basics-runtime</artifactId>
-            <scope>provided</scope>
-        </dependency>
-
-        <dependency>
-            <groupId>org.springframework.security</groupId>
-            <artifactId>org.springframework.security.core</artifactId>
-            <scope>provided</scope>
-        </dependency>
-        <dependency>
-            <groupId>org.springframework.security</groupId>
-            <artifactId>org.springframework.security.config</artifactId>
-            <scope>provided</scope>
-        </dependency>
-        <dependency>
-            <groupId>org.springframework.security</groupId>
-            <artifactId>org.springframework.security.web</artifactId>
-            <scope>provided</scope>
-        </dependency>
-        <dependency>
-            <groupId>org.springframework.security</groupId>
-            <artifactId>org.springframework.security.remoting</artifactId>
-            <scope>provided</scope>
->>>>>>> 254317fd
         </dependency>
     </dependencies>
 
