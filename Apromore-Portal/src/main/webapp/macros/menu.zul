<!-- Controller is  MenuController-->
<menubar id="operationMenu" width="100%">
    <menu id="process" label="Process">
        <menupopup>
            <menuitem id="createProcess" label="Create model" disabled="true" image="/img/new.png"/>
            <menuseparator/>
            <menuitem id="fileImport" label="Import" disabled="true" image="/img/import.png"/>
            <menuseparator/>
            <menuitem id="fileExport" label="Export" disabled="true" image="/img/export.png"/>
            <menuseparator/>
            <menuitem id="processEdit" label="Edit model" disabled="true" image="/img/edit.png"/>
            <menuseparator/>
            <menuitem id="dataEdit" label="Edit meta data" disabled="true" image="/img/edit_metadata.png"/>
            <menuseparator/>
            <menuitem id="processDelete" label="Delete" disabled="true" image="/img/delete.png"/>
            <menuseparator/>
            <menuitem id="processCopy" label="Copy" disabled="true" image="/img/copy.png"/>
            <menuseparator/>
            <menuitem id="processPaste" label="Paste" disabled="true" image="/img/paste.png"/>
            <menuseparator/>
            <menuitem id="processMove" label="Move" disabled="true" image="/img/move.png"/>
            <menuseparator/>
            <menuitem id="processDeploy" label="Deploy Process" disabled="true" image="/img/deploy.png"/>
        </menupopup>
    </menu>
    <menu id="filtering" label="Filtering">
        <menupopup>
            <menuitem id="similaritySearch" label="Similarity Search" disabled="true" image="/img/similarity.png"/>
            <menuseparator/>
            <!--<menuitem id="exactMatching" label="Exact Clone Detection" disabled="true" image="/img/clones.png"/>-->
            <!--<menuseparator/>-->
            <menuitem id="similarityClusters" label="Clone Detection" disabled="true" image="/img/approx_clones.png"/>
<<<<<<< HEAD
			<menuseparator/>
            <menuitem id="queryAPQL" label="APQL Query" disabled="true" image="/img/query.png"/>
=======
            <menuitem id="compare" label="Compare" disabled="true" image="/img/compare.png"/>
>>>>>>> 21e8b11c
        </menupopup>
    </menu>
    <menu id="design" label="Design">
        <menupopup>
            <menuitem id="designMerging" label="Merging" disabled="true" image="/img/merge.png"/>
            <menuseparator/>
            <menuitem id="designConfiguration" label="Questionnaire-driven configuration" disabled="true" image="/img/configuration.png"/>
            <menuitem id="designCmap" label="Define model:questionnaire mapping" disabled="true" image="/img/cmap.png"/>
        </menupopup>
    </menu>
    <menu id="mining" label="Mining">
            <menupopup>
                <menuitem id="miningBPMNMiner" label="BPMNMiner" disabled="true" image="/img/merge.png"/>
            </menupopup>
        </menu>
   <!--
    <menu id="evaluation" label="Evaluation">
        <menupopup>
            <menuitem id="evaluationQuality" label="Quality" disabled="true"/>
            <menuseparator/>
            <menuitem id="evaluationCorrectness" label="Correctness" disabled="true"/>
            <menuseparator/>
            <menuitem id="evaluationPerformance" label="Performance" disabled="true"/>
        </menupopup>
    </menu>
    <menu id="presentation" label="Presentation">
        <menupopup>
            <menuitem id="presentationAbstraction" label="Abstraction" disabled="true"/>
            <menuseparator/>
            <menuitem id="presentationSecondary" label="Secondary notation" disabled="true"/>
            <menuseparator/>
            <menuitem id="presentationReporting" label="Reporting" disabled="true"/>
        </menupopup>
    </menu>
    -->
</menubar><|MERGE_RESOLUTION|>--- conflicted
+++ resolved
@@ -30,12 +30,7 @@
             <!--<menuitem id="exactMatching" label="Exact Clone Detection" disabled="true" image="/img/clones.png"/>-->
             <!--<menuseparator/>-->
             <menuitem id="similarityClusters" label="Clone Detection" disabled="true" image="/img/approx_clones.png"/>
-<<<<<<< HEAD
-			<menuseparator/>
-            <menuitem id="queryAPQL" label="APQL Query" disabled="true" image="/img/query.png"/>
-=======
             <menuitem id="compare" label="Compare" disabled="true" image="/img/compare.png"/>
->>>>>>> 21e8b11c
         </menupopup>
     </menu>
     <menu id="design" label="Design">
