--- conflicted
+++ resolved
@@ -122,13 +122,8 @@
         <include name="Apromore-Custom-Plugins/StageMining-Logic/target/stagemining-logic-1.1.jar"/>
         <include name="Apromore-Custom-Plugins/StageMining-Portal-Plugin/target/stagemining-portal-plugin-1.1.jar"/>
 
-        <include name="Supplements/ow2-bundles-externals-opencsv-1.0.36.jar"/>
-<<<<<<< HEAD
+        <!-- <include name="Supplements/ow2-bundles-externals-opencsv-1.0.36.jar"/> -->
         <!-- <include name="Supplements/process-discoverer-1.0.20181204.jar"/> -->
-=======
-        <include name="Supplements/process-discoverer-1.1.20190402.jar"/>
->>>>>>> 72678463
-
         <include name="Apromore-Core-Co^mponents/Apromore-BPMNEditor/target/apromore-bpmneditor-1.1.war"/>
     </fileset>
 
@@ -206,12 +201,8 @@
         <include name="Apromore-Custom-Plugins/StageMining-Logic/target/stagemining-logic-1.1.jar"/>
         <include name="Apromore-Custom-Plugins/StageMining-Portal-Plugin/target/stagemining-portal-plugin-1.1.jar"/>
 
-        <include name="Supplements/ow2-bundles-externals-opencsv-1.0.36.jar"/>
-<<<<<<< HEAD
+        <!-- <include name="Supplements/ow2-bundles-externals-opencsv-1.0.36.jar"/> -->
         <!-- <include name="Supplements/process-discoverer-1.0.20181204.jar"/> -->
-=======
-        <include name="Supplements/process-discoverer-1.1.20190402.jar"/>
->>>>>>> 72678463
 
         <!-- After creating the PQL tables in MySQL, uncomment these components to enable PQL indexing and querying
         -->
@@ -378,20 +369,12 @@
 
         <include name="Apromore-Custom-Plugins/Log-Animation-Logic/target/log-animation-logic-1.0.jar"/>
 
-<<<<<<< HEAD
+
         <!-- Do not switch off this Signavio-based plugin because Process Discoverer depends on it -->
         <include name="Apromore-Custom-Plugins/Log-Animation-Portal-Plugin/target/log-animation-portal-plugin-1.0.war"/>
-
+		
         <!-- <include name="Apromore-Custom-Plugins/Log-Visualizer-Logic/target/log-visualizer-logic-1.1.jar"/> -->
         <!-- <include name="Apromore-Custom-Plugins/Log-Visualizer-Logic-WS/target/log-visualizer-logic-ws-1.1.war"/> -->
-=======
-        <!-- Do not switch off this Signavio-based plugin because /Supplements/process-discoverer-1.1.20190402.jar depends on it -->
-        <include name="Apromore-Custom-Plugins/Log-Animation-Portal-Plugin/target/log-animation-portal-plugin-1.0.war"/>
-
-        <include name="Apromore-Custom-Plugins/Log-Visualizer-Logic/target/log-visualizer-logic-1.1.jar"/>
-        <include name="Apromore-Custom-Plugins/Log-Visualizer-Logic-WS/target/log-visualizer-logic-ws-1.1.war"/>
-        <!-- This plugin is the same as the plugin provided in /Supplements/process-discoverer-1.1.20190402.jar which depends on Signavio-based plugin log animation-->
->>>>>>> 72678463
         <!-- <include name="Apromore-Custom-Plugins/Log-Visualizer-Portal-Plugin/target/log-visualizer-portal-plugin-1.1.jar"/> -->
 
         <include name="Apromore-Custom-Plugins/Metrics-Logic/target/metrics-logic-1.1.jar"/>
