--- conflicted
+++ resolved
@@ -147,11 +147,7 @@
         <dependency>
             <groupId>com.raffaeleconforti</groupId>
             <artifactId>bpmnminer-commandline</artifactId>
-<<<<<<< HEAD
-            <version>1.0.20170526</version>
-=======
             <version>1.0.20170628</version>
->>>>>>> dbac7198
         </dependency>
 
         <dependency>
