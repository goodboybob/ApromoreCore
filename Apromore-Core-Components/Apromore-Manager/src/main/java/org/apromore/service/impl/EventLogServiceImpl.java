/*
 * Copyright © 2009-2018 The Apromore Initiative.
 *
 * This file is part of "Apromore".
 *
 * "Apromore" is free software; you can redistribute it and/or modify
 * it under the terms of the GNU Lesser General Public License as
 * published by the Free Software Foundation; either version 3 of the
 * License, or (at your option) any later version.
 *
 * "Apromore" is distributed in the hope that it will be useful, but
 * WITHOUT ANY WARRANTY; without even the implied warranty
 * of MERCHANTABILITY or FITNESS FOR A PARTICULAR PURPOSE.
 * See the GNU Lesser General Public License for more details.
 *
 * You should have received a copy of the GNU Lesser General Public
 * License along with this program.
 * If not, see <http://www.gnu.org/licenses/lgpl-3.0.html>.
 */
package org.apromore.service.impl;

import org.apromore.common.Constants;
import org.apromore.dao.FolderRepository;
import org.apromore.dao.GroupRepository;
import org.apromore.dao.LogRepository;
import org.apromore.dao.model.Group;
import org.apromore.dao.model.GroupLog;
import org.apromore.dao.model.Log;
import org.apromore.dao.model.User;
import org.apromore.model.ExportLogResultType;
import org.apromore.model.PluginMessages;
import org.apromore.model.SummariesType;
import org.apromore.service.EventLogService;
import org.apromore.service.UserService;
import org.apromore.service.WorkspaceService;
import org.apromore.service.helper.UserInterfaceHelper;
import org.deckfour.xes.extension.std.XConceptExtension;
import org.deckfour.xes.factory.XFactory;
import org.deckfour.xes.factory.XFactoryNaiveImpl;
import org.deckfour.xes.factory.XFactoryRegistry;
import org.deckfour.xes.in.*;
import org.deckfour.xes.model.XLog;
import org.deckfour.xes.out.XSerializer;
import org.deckfour.xes.out.XesXmlGZIPSerializer;
import org.slf4j.Logger;
import org.slf4j.LoggerFactory;
import org.springframework.stereotype.Service;
import org.springframework.transaction.annotation.Isolation;
import org.springframework.transaction.annotation.Propagation;
import org.springframework.transaction.annotation.Transactional;
import org.xeslite.external.XFactoryExternalStore;

import javax.activation.DataHandler;
import javax.inject.Inject;
import javax.mail.util.ByteArrayDataSource;
import java.io.ByteArrayInputStream;
import java.io.ByteArrayOutputStream;
import java.io.InputStream;
import java.io.OutputStream;
import java.util.Collection;
import java.util.List;
import java.util.Set;

//import javax.annotation.Resource;

/**
 * Implementation of the ProcessService Contract.
 * @author <a href="mailto:cam.james@gmail.com">Cameron James</a>
 */
@Service
@Transactional(propagation = Propagation.REQUIRED, isolation = Isolation.DEFAULT, readOnly = true, rollbackFor = Exception.class)
public class EventLogServiceImpl implements EventLogService {

    private static final Logger LOGGER = LoggerFactory.getLogger(EventLogServiceImpl.class);

    private LogRepository logRepo;
    private GroupRepository groupRepo;
    private FolderRepository folderRepo;
    private UserService userSrv;
    private UserInterfaceHelper ui;

    /**
     * Default Constructor allowing Spring to Autowire for testing and normal use.
     * @param logRepository Log repository.
     * @param ui User Interface Helper.
     */
    @Inject
    public EventLogServiceImpl(final LogRepository logRepository, final GroupRepository groupRepository, final FolderRepository folderRepo, final UserService userSrv, final UserInterfaceHelper ui) {
        this.logRepo = logRepository;
        this.groupRepo = groupRepository;
        this.folderRepo = folderRepo;
        this.userSrv = userSrv;
        this.ui = ui;
    }


    @Override
    public SummariesType readLogSummaries(Integer folderId, String searchExpression) {
        return null;
    }

    /**
     * Import serialisations into Apromore application.
     * @param username       The user doing the importing.
     * @param folderId       The folder we are saving the process in.
     * @param logName        the name of the process being imported.
     * @param inputStreamLog
     * @param extension
     * @param domain         the domain of the model
     * @param created        the time created
     * @param publicModel    is this a public model?
     * @return
     * @throws Exception
     */
    @Override
    public Log importLog(String username, Integer folderId, String logName, InputStream inputStreamLog, String extension, String domain, String created, boolean publicModel) throws Exception {
<<<<<<< HEAD
        XFactory factory = XFactoryRegistry.instance().currentDefault().getClass().getConstructor().newInstance();
        LOGGER.info("Import XES log " + logName + " using " + factory.getClass());
        String path = logRepo.storeProcessLog(folderId, logName, importFromStream(factory, inputStreamLog, extension), userSrv.findUserByLogin(username).getId(), domain, created, publicModel);
=======
        User user = userSrv.findUserByLogin(username);

        String path = logRepo.storeProcessLog(folderId, logName, importFromStream(new XFactoryNaiveImpl(), inputStreamLog, extension), user.getId(), domain, created, publicModel);
>>>>>>> 74901b39
        Log log = new Log();
        log.setFolder(folderRepo.findUniqueByID(folderId));
        log.setDomain(domain);
        log.setCreateDate(created);
        log.setFilePath(path);
        log.setName(logName);
        log.setPublicLog(publicModel);
        log.setRanking("");
        log.setUser(user);

        Set<GroupLog> groupLogs = log.getGroupLogs();

        // Add the user's personal group
        groupLogs.add(new GroupLog(user.getGroup(), log, true, true, true));

        // Add the public group
        if (publicModel) {
            Group publicGroup = groupRepo.findPublicGroup();
            if (publicGroup == null) {
                LOGGER.warn("No public group present in repository");
            } else {
                groupLogs.add(new GroupLog(publicGroup, log, true, true, false));
            }
        }

        log.setGroupLogs(groupLogs);

        // Perform the update
        logRepo.saveAndFlush(log);

        return log;
    }


    @Override
    public void updateLogMetaData(Integer logId, String logName, boolean isPublic) {
        Log log = logRepo.findUniqueByID(logId);
        log.setName(logName);
        log.setPublicLog(isPublic);
        logRepo.saveAndFlush(log);
    }

    @Override
    public ExportLogResultType exportLog(Integer logId) throws Exception {
        Log log = logRepo.findUniqueByID(logId);
        XLog xlog = logRepo.getProcessLog(log, null);
        final ByteArrayOutputStream outputStream = new ByteArrayOutputStream();
        exportToStream(outputStream, xlog);
        ExportLogResultType exportLogResultType = new ExportLogResultType();

        PluginMessages pluginMessages = new PluginMessages();
        exportLogResultType.setMessage(pluginMessages);
        exportLogResultType.setNative(new DataHandler(new ByteArrayDataSource(new ByteArrayInputStream(outputStream.toByteArray()), Constants.GZ_MIMETYPE)));
        return exportLogResultType;
    }

    @Override
    public XLog getXLog(Integer logId) {
        return getXLog(logId, null);
    }

    @Override
    public XLog getXLog(Integer logId, String factoryName) {
        Log log = logRepo.findUniqueByID(logId);
        return logRepo.getProcessLog(log, factoryName);
    }

    @Override
    public void deleteLogs(List<Log> logs) throws Exception {
        for(Log log : logs) {
            Log realLog = logRepo.findUniqueByID(log.getId());
            logRepo.delete(realLog);
            logRepo.deleteProcessLog(realLog);
        }
    }

    public static XLog importFromStream(XFactory factory, InputStream is, String extension) throws Exception {
        XParser parser;
        parser = null;
        if(extension.endsWith("mxml")) {
            parser = new XMxmlParser(factory);
        }else if(extension.endsWith("mxml.gz")) {
            parser = new XMxmlGZIPParser(factory);
        }else if(extension.endsWith("xes")) {
            parser = new XesXmlParser(factory);
        }else if(extension.endsWith("xes.gz")) {
            parser = new XesXmlGZIPParser(factory);
        }

        Collection<XLog> logs;
        try {
            logs = parser.parse(is);
        } catch (Exception e) {
            e.printStackTrace();
            logs = null;
        }
        if (logs == null) {
            // try any other parser
            for (XParser p : XParserRegistry.instance().getAvailable()) {
                if (p == parser) {
                    continue;
                }
                try {
                    logs = p.parse(is);
                    if (logs.size() > 0) {
                        break;
                    }
                } catch (Exception e1) {
                    // ignore and move on.
                    logs = null;
                }
            }
        }

        // log sanity checks;
        // notify user if the log is awkward / does miss crucial information
        if (logs == null || logs.size() == 0) {
            throw new Exception("No processes contained in log!");
        }

        XLog log = logs.iterator().next();
        if (XConceptExtension.instance().extractName(log) == null) {
            XConceptExtension.instance().assignName(log, "Anonymous log imported from ");
        }

        if (log.isEmpty()) {
            throw new Exception("No process instances contained in log!");
        }

        return log;

    }

    @Override
    public void exportToStream(OutputStream outputStream, XLog log) throws Exception {
        XSerializer serializer = new XesXmlGZIPSerializer();
        serializer.serialize(log, outputStream);
    }

}<|MERGE_RESOLUTION|>--- conflicted
+++ resolved
@@ -114,15 +114,11 @@
      */
     @Override
     public Log importLog(String username, Integer folderId, String logName, InputStream inputStreamLog, String extension, String domain, String created, boolean publicModel) throws Exception {
-<<<<<<< HEAD
+        User user = userSrv.findUserByLogin(username);
+
         XFactory factory = XFactoryRegistry.instance().currentDefault().getClass().getConstructor().newInstance();
         LOGGER.info("Import XES log " + logName + " using " + factory.getClass());
-        String path = logRepo.storeProcessLog(folderId, logName, importFromStream(factory, inputStreamLog, extension), userSrv.findUserByLogin(username).getId(), domain, created, publicModel);
-=======
-        User user = userSrv.findUserByLogin(username);
-
-        String path = logRepo.storeProcessLog(folderId, logName, importFromStream(new XFactoryNaiveImpl(), inputStreamLog, extension), user.getId(), domain, created, publicModel);
->>>>>>> 74901b39
+        String path = logRepo.storeProcessLog(folderId, logName, importFromStream(factory, inputStreamLog, extension), user.getId(), domain, created, publicModel);
         Log log = new Log();
         log.setFolder(folderRepo.findUniqueByID(folderId));
         log.setDomain(domain);
