--- conflicted
+++ resolved
@@ -69,15 +69,9 @@
     ExportLogResultType exportLog(Integer logId)
             throws Exception;
 
-    XLog getXLog(Integer logId);
-
-<<<<<<< HEAD
-    void deleteLogs(List<Log> logs, User user) throws Exception;
-=======
     XLog getXLog(Integer logId, String factoryName);
 
     void deleteLogs(List<Log> logs) throws Exception;
->>>>>>> ac949b28
 
     void exportToStream(OutputStream outputStream, XLog log) throws Exception;
 
