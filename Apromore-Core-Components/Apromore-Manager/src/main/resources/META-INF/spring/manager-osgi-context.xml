<?xml version="1.0" encoding="UTF-8"?>
<!--
  ~ Copyright © 2009-2018 The Apromore Initiative.
  ~
  ~ This file is part of "Apromore".
  ~
  ~ "Apromore" is free software; you can redistribute it and/or modify
  ~ it under the terms of the GNU Lesser General Public License as
  ~ published by the Free Software Foundation; either version 3 of the
  ~ License, or (at your option) any later version.
  ~
  ~ "Apromore" is distributed in the hope that it will be useful, but
  ~ WITHOUT ANY WARRANTY; without even the implied warranty
  ~ of MERCHANTABILITY or FITNESS FOR A PARTICULAR PURPOSE.
  ~ See the GNU Lesser General Public License for more details.
  ~
  ~ You should have received a copy of the GNU Lesser General Public
  ~ License along with this program.
  ~ If not, see <http://www.gnu.org/licenses/lgpl-3.0.html>.
  -->

<beans:beans xmlns="http://www.eclipse.org/gemini/blueprint/schema/blueprint" xmlns:beans="http://www.springframework.org/schema/beans"
       xmlns:xsi="http://www.w3.org/2001/XMLSchema-instance" xmlns:osgi="http://www.springframework.org/schema/osgi"
       xsi:schemaLocation="
            http://www.eclipse.org/gemini/blueprint/schema/blueprint http://www.eclipse.org/gemini/blueprint/schema/blueprint/gemini-blueprint.xsd
            http://www.springframework.org/schema/beans http://www.springframework.org/schema/beans/spring-beans-3.1.xsd
            http://www.springframework.org/schema/osgi http://www.springframework.org/schema/osgi/spring-osgi.xsd">

    <osgi:reference id="pluginProvider" interface="org.apromore.plugin.provider.PluginProvider"/>

    <osgi:reference id="canoniserProvider" interface="org.apromore.canoniser.provider.CanoniserProvider"/>
    <osgi:reference id="annotationProcessorProvider" interface="org.apromore.annotation.provider.AnnotationProcessorProvider"/>
    <osgi:reference id="deploymentProvider" interface="org.apromore.plugin.deployment.provider.DeploymentPluginProvider"/>

<<<<<<< HEAD
    <osgi:reference id="apmLogService" interface="org.apromore.apmlog.APMLogService"/>
=======
    <osgi:set id="eventLogPlugins" interface="org.apromore.plugin.eventlog.EventLogPlugin" availability="optional">
        <osgi:reference-listener bind-method="onEventLogPluginBind" unbind-method="onEventLogPluginUnbind">
            <beans:bean class="org.apromore.service.impl.EventLogPluginListener"/>
        </osgi:reference-listener>
    </osgi:set>
>>>>>>> eee0b4a0

    <osgi:set id="processPlugins" interface="org.apromore.plugin.process.ProcessPlugin" availability="optional">
        <osgi:reference-listener bind-method="onProcessPluginBind" unbind-method="onProcessPluginUnbind">
            <beans:bean class="org.apromore.service.impl.ProcessPluginListener"/>
        </osgi:reference-listener>
    </osgi:set>

    <!--<osgi:list id="serviceFactory" interface="org.ehcache.core.spi.service.ServiceFactory" >-->
        <!--<osgi:comparator>-->
            <!--<osgi:natural basis="service"/>-->
        <!--</osgi:comparator>-->
    <!--</osgi:list>-->
    <!--<osgi:reference id="cachingProvider" interface="org.ehcache.jsr107.EhcacheCachingProvider"/>-->
    <!--<osgi:reference id="cacheServiceConfigurationParser" interface="org.ehcache.xml.CacheServiceConfigurationParser"/>-->
    <!--<osgi:reference id="cacheManagerServiceConfigurationParser" interface="org.ehcache.xml.CacheManagerServiceConfigurationParser"/>-->


    <osgi:service ref="entityManagerFactory" interface="javax.persistence.EntityManagerFactory" auto-export="interfaces"/>

    <osgi:service ref="deploymentServiceImpl" interface="org.apromore.service.DeploymentService" auto-export="interfaces"/>
    <osgi:service ref="pluginServiceImpl" interface="org.apromore.service.PluginService" auto-export="interfaces"/>
    <osgi:service ref="fragmentServiceImpl" interface="org.apromore.service.FragmentService" auto-export="interfaces"/>
    <osgi:service ref="canoniserServiceImpl" interface="org.apromore.service.CanoniserService" auto-export="interfaces"/>
    <osgi:service ref="processServiceImpl" interface="org.apromore.service.ProcessService" auto-export="interfaces"/>
    <osgi:service ref="clusterServiceImpl" interface="org.apromore.service.ClusterService" auto-export="interfaces"/>
    <osgi:service ref="formatServiceImpl" interface="org.apromore.service.FormatService" auto-export="interfaces"/>
    <osgi:service ref="domainServiceImpl" interface="org.apromore.service.DomainService" auto-export="interfaces"/>
    <osgi:service ref="userServiceImpl" interface="org.apromore.service.UserService" auto-export="interfaces"/>
    <osgi:service ref="securityServiceImpl" interface="org.apromore.service.SecurityService" auto-export="interfaces"/>
    <osgi:service ref="workspaceServiceImpl" interface="org.apromore.service.WorkspaceService" auto-export="interfaces"/>
    <osgi:service ref="UIHelper" interface="org.apromore.service.helper.UserInterfaceHelper" auto-export="interfaces"/>
    <osgi:service ref="eventLogServiceImpl" interface="org.apromore.service.EventLogService" auto-export="interfaces"/>

    <osgi:service ref="userDetailsServiceImpl" interface="org.springframework.security.core.userdetails.UserDetailsService" auto-export="interfaces"/>
    <osgi:service ref="usernamePasswordAuthenticationProvider" interface="org.springframework.security.authentication.AuthenticationProvider" auto-export="interfaces"/>

    <osgi:service ref="processModelVersionRepository" interface="org.apromore.dao.ProcessModelVersionRepository" auto-export="interfaces"/>
    <osgi:service ref="folderRepository" interface="org.apromore.dao.FolderRepository" auto-export="interfaces"/>

</beans:beans>
<|MERGE_RESOLUTION|>--- conflicted
+++ resolved
@@ -1,83 +1,82 @@
-<?xml version="1.0" encoding="UTF-8"?>
-<!--
-  ~ Copyright © 2009-2018 The Apromore Initiative.
-  ~
-  ~ This file is part of "Apromore".
-  ~
-  ~ "Apromore" is free software; you can redistribute it and/or modify
-  ~ it under the terms of the GNU Lesser General Public License as
-  ~ published by the Free Software Foundation; either version 3 of the
-  ~ License, or (at your option) any later version.
-  ~
-  ~ "Apromore" is distributed in the hope that it will be useful, but
-  ~ WITHOUT ANY WARRANTY; without even the implied warranty
-  ~ of MERCHANTABILITY or FITNESS FOR A PARTICULAR PURPOSE.
-  ~ See the GNU Lesser General Public License for more details.
-  ~
-  ~ You should have received a copy of the GNU Lesser General Public
-  ~ License along with this program.
-  ~ If not, see <http://www.gnu.org/licenses/lgpl-3.0.html>.
-  -->
-
-<beans:beans xmlns="http://www.eclipse.org/gemini/blueprint/schema/blueprint" xmlns:beans="http://www.springframework.org/schema/beans"
-       xmlns:xsi="http://www.w3.org/2001/XMLSchema-instance" xmlns:osgi="http://www.springframework.org/schema/osgi"
-       xsi:schemaLocation="
-            http://www.eclipse.org/gemini/blueprint/schema/blueprint http://www.eclipse.org/gemini/blueprint/schema/blueprint/gemini-blueprint.xsd
-            http://www.springframework.org/schema/beans http://www.springframework.org/schema/beans/spring-beans-3.1.xsd
-            http://www.springframework.org/schema/osgi http://www.springframework.org/schema/osgi/spring-osgi.xsd">
-
-    <osgi:reference id="pluginProvider" interface="org.apromore.plugin.provider.PluginProvider"/>
-
-    <osgi:reference id="canoniserProvider" interface="org.apromore.canoniser.provider.CanoniserProvider"/>
-    <osgi:reference id="annotationProcessorProvider" interface="org.apromore.annotation.provider.AnnotationProcessorProvider"/>
-    <osgi:reference id="deploymentProvider" interface="org.apromore.plugin.deployment.provider.DeploymentPluginProvider"/>
-
-<<<<<<< HEAD
-    <osgi:reference id="apmLogService" interface="org.apromore.apmlog.APMLogService"/>
-=======
-    <osgi:set id="eventLogPlugins" interface="org.apromore.plugin.eventlog.EventLogPlugin" availability="optional">
-        <osgi:reference-listener bind-method="onEventLogPluginBind" unbind-method="onEventLogPluginUnbind">
-            <beans:bean class="org.apromore.service.impl.EventLogPluginListener"/>
-        </osgi:reference-listener>
-    </osgi:set>
->>>>>>> eee0b4a0
-
-    <osgi:set id="processPlugins" interface="org.apromore.plugin.process.ProcessPlugin" availability="optional">
-        <osgi:reference-listener bind-method="onProcessPluginBind" unbind-method="onProcessPluginUnbind">
-            <beans:bean class="org.apromore.service.impl.ProcessPluginListener"/>
-        </osgi:reference-listener>
-    </osgi:set>
-
-    <!--<osgi:list id="serviceFactory" interface="org.ehcache.core.spi.service.ServiceFactory" >-->
-        <!--<osgi:comparator>-->
-            <!--<osgi:natural basis="service"/>-->
-        <!--</osgi:comparator>-->
-    <!--</osgi:list>-->
-    <!--<osgi:reference id="cachingProvider" interface="org.ehcache.jsr107.EhcacheCachingProvider"/>-->
-    <!--<osgi:reference id="cacheServiceConfigurationParser" interface="org.ehcache.xml.CacheServiceConfigurationParser"/>-->
-    <!--<osgi:reference id="cacheManagerServiceConfigurationParser" interface="org.ehcache.xml.CacheManagerServiceConfigurationParser"/>-->
-
-
-    <osgi:service ref="entityManagerFactory" interface="javax.persistence.EntityManagerFactory" auto-export="interfaces"/>
-
-    <osgi:service ref="deploymentServiceImpl" interface="org.apromore.service.DeploymentService" auto-export="interfaces"/>
-    <osgi:service ref="pluginServiceImpl" interface="org.apromore.service.PluginService" auto-export="interfaces"/>
-    <osgi:service ref="fragmentServiceImpl" interface="org.apromore.service.FragmentService" auto-export="interfaces"/>
-    <osgi:service ref="canoniserServiceImpl" interface="org.apromore.service.CanoniserService" auto-export="interfaces"/>
-    <osgi:service ref="processServiceImpl" interface="org.apromore.service.ProcessService" auto-export="interfaces"/>
-    <osgi:service ref="clusterServiceImpl" interface="org.apromore.service.ClusterService" auto-export="interfaces"/>
-    <osgi:service ref="formatServiceImpl" interface="org.apromore.service.FormatService" auto-export="interfaces"/>
-    <osgi:service ref="domainServiceImpl" interface="org.apromore.service.DomainService" auto-export="interfaces"/>
-    <osgi:service ref="userServiceImpl" interface="org.apromore.service.UserService" auto-export="interfaces"/>
-    <osgi:service ref="securityServiceImpl" interface="org.apromore.service.SecurityService" auto-export="interfaces"/>
-    <osgi:service ref="workspaceServiceImpl" interface="org.apromore.service.WorkspaceService" auto-export="interfaces"/>
-    <osgi:service ref="UIHelper" interface="org.apromore.service.helper.UserInterfaceHelper" auto-export="interfaces"/>
-    <osgi:service ref="eventLogServiceImpl" interface="org.apromore.service.EventLogService" auto-export="interfaces"/>
-
-    <osgi:service ref="userDetailsServiceImpl" interface="org.springframework.security.core.userdetails.UserDetailsService" auto-export="interfaces"/>
-    <osgi:service ref="usernamePasswordAuthenticationProvider" interface="org.springframework.security.authentication.AuthenticationProvider" auto-export="interfaces"/>
-
-    <osgi:service ref="processModelVersionRepository" interface="org.apromore.dao.ProcessModelVersionRepository" auto-export="interfaces"/>
-    <osgi:service ref="folderRepository" interface="org.apromore.dao.FolderRepository" auto-export="interfaces"/>
-
-</beans:beans>
+<?xml version="1.0" encoding="UTF-8"?>
+<!--
+  ~ Copyright © 2009-2018 The Apromore Initiative.
+  ~
+  ~ This file is part of "Apromore".
+  ~
+  ~ "Apromore" is free software; you can redistribute it and/or modify
+  ~ it under the terms of the GNU Lesser General Public License as
+  ~ published by the Free Software Foundation; either version 3 of the
+  ~ License, or (at your option) any later version.
+  ~
+  ~ "Apromore" is distributed in the hope that it will be useful, but
+  ~ WITHOUT ANY WARRANTY; without even the implied warranty
+  ~ of MERCHANTABILITY or FITNESS FOR A PARTICULAR PURPOSE.
+  ~ See the GNU Lesser General Public License for more details.
+  ~
+  ~ You should have received a copy of the GNU Lesser General Public
+  ~ License along with this program.
+  ~ If not, see <http://www.gnu.org/licenses/lgpl-3.0.html>.
+  -->
+
+<beans:beans xmlns="http://www.eclipse.org/gemini/blueprint/schema/blueprint" xmlns:beans="http://www.springframework.org/schema/beans"
+       xmlns:xsi="http://www.w3.org/2001/XMLSchema-instance" xmlns:osgi="http://www.springframework.org/schema/osgi"
+       xsi:schemaLocation="
+            http://www.eclipse.org/gemini/blueprint/schema/blueprint http://www.eclipse.org/gemini/blueprint/schema/blueprint/gemini-blueprint.xsd
+            http://www.springframework.org/schema/beans http://www.springframework.org/schema/beans/spring-beans-3.1.xsd
+            http://www.springframework.org/schema/osgi http://www.springframework.org/schema/osgi/spring-osgi.xsd">
+
+    <osgi:reference id="pluginProvider" interface="org.apromore.plugin.provider.PluginProvider"/>
+
+    <osgi:reference id="canoniserProvider" interface="org.apromore.canoniser.provider.CanoniserProvider"/>
+    <osgi:reference id="annotationProcessorProvider" interface="org.apromore.annotation.provider.AnnotationProcessorProvider"/>
+    <osgi:reference id="deploymentProvider" interface="org.apromore.plugin.deployment.provider.DeploymentPluginProvider"/>
+
+
+    <osgi:reference id="apmLogService" interface="org.apromore.apmlog.APMLogService"/>
+
+    <!--<osgi:set id="eventLogPlugins" interface="org.apromore.plugin.eventlog.EventLogPlugin" availability="optional">-->
+        <!--<osgi:reference-listener bind-method="onEventLogPluginBind" unbind-method="onEventLogPluginUnbind">-->
+            <!--<beans:bean class="org.apromore.service.impl.EventLogPluginListener"/>-->
+        <!--</osgi:reference-listener>-->
+    <!--</osgi:set>-->
+
+    <osgi:set id="processPlugins" interface="org.apromore.plugin.process.ProcessPlugin" availability="optional">
+        <osgi:reference-listener bind-method="onProcessPluginBind" unbind-method="onProcessPluginUnbind">
+            <beans:bean class="org.apromore.service.impl.ProcessPluginListener"/>
+        </osgi:reference-listener>
+    </osgi:set>
+
+    <!--<osgi:list id="serviceFactory" interface="org.ehcache.core.spi.service.ServiceFactory" >-->
+        <!--<osgi:comparator>-->
+            <!--<osgi:natural basis="service"/>-->
+        <!--</osgi:comparator>-->
+    <!--</osgi:list>-->
+    <!--<osgi:reference id="cachingProvider" interface="org.ehcache.jsr107.EhcacheCachingProvider"/>-->
+    <!--<osgi:reference id="cacheServiceConfigurationParser" interface="org.ehcache.xml.CacheServiceConfigurationParser"/>-->
+    <!--<osgi:reference id="cacheManagerServiceConfigurationParser" interface="org.ehcache.xml.CacheManagerServiceConfigurationParser"/>-->
+
+
+    <osgi:service ref="entityManagerFactory" interface="javax.persistence.EntityManagerFactory" auto-export="interfaces"/>
+
+    <osgi:service ref="deploymentServiceImpl" interface="org.apromore.service.DeploymentService" auto-export="interfaces"/>
+    <osgi:service ref="pluginServiceImpl" interface="org.apromore.service.PluginService" auto-export="interfaces"/>
+    <osgi:service ref="fragmentServiceImpl" interface="org.apromore.service.FragmentService" auto-export="interfaces"/>
+    <osgi:service ref="canoniserServiceImpl" interface="org.apromore.service.CanoniserService" auto-export="interfaces"/>
+    <osgi:service ref="processServiceImpl" interface="org.apromore.service.ProcessService" auto-export="interfaces"/>
+    <osgi:service ref="clusterServiceImpl" interface="org.apromore.service.ClusterService" auto-export="interfaces"/>
+    <osgi:service ref="formatServiceImpl" interface="org.apromore.service.FormatService" auto-export="interfaces"/>
+    <osgi:service ref="domainServiceImpl" interface="org.apromore.service.DomainService" auto-export="interfaces"/>
+    <osgi:service ref="userServiceImpl" interface="org.apromore.service.UserService" auto-export="interfaces"/>
+    <osgi:service ref="securityServiceImpl" interface="org.apromore.service.SecurityService" auto-export="interfaces"/>
+    <osgi:service ref="workspaceServiceImpl" interface="org.apromore.service.WorkspaceService" auto-export="interfaces"/>
+    <osgi:service ref="UIHelper" interface="org.apromore.service.helper.UserInterfaceHelper" auto-export="interfaces"/>
+    <osgi:service ref="eventLogServiceImpl" interface="org.apromore.service.EventLogService" auto-export="interfaces"/>
+
+    <osgi:service ref="userDetailsServiceImpl" interface="org.springframework.security.core.userdetails.UserDetailsService" auto-export="interfaces"/>
+    <osgi:service ref="usernamePasswordAuthenticationProvider" interface="org.springframework.security.authentication.AuthenticationProvider" auto-export="interfaces"/>
+
+    <osgi:service ref="processModelVersionRepository" interface="org.apromore.dao.ProcessModelVersionRepository" auto-export="interfaces"/>
+    <osgi:service ref="folderRepository" interface="org.apromore.dao.FolderRepository" auto-export="interfaces"/>
+
+</beans:beans>