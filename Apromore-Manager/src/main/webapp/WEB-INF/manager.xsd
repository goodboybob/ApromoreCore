--- conflicted
+++ resolved
@@ -1,1769 +1,1714 @@
-<?xml version="1.0" encoding="UTF-8"?>
-<xs:schema xmlns:xs="http://www.w3.org/2001/XMLSchema" xmlns:tns="urn:qut-edu-au:schema:apromore:manager"
-           xmlns:xmime="http://www.w3.org/2005/05/xmlmime" xmlns:xsi="http://www.w3.org/2001/XMLSchema-instance"
-           targetNamespace="urn:qut-edu-au:schema:apromore:manager"
-           elementFormDefault="qualified" attributeFormDefault="unqualified" version="5.0"
-           xsi:schemaLocation="http://www.w3.org/2005/05/xmlmime" >
-
-<<<<<<< HEAD
-=======
-    <xs:element name="TabAPQLRequest" type="tns:TabAPQLInputMsgType"/>
-    <xs:element name="TabAPQLResponse" type="tns:TabAPQLOutputMsgType"/>
-
-    <xs:element name="DBRequest" type="tns:DBInputMsgType"/>
-    <xs:element name="DBResponse" type="tns:DBOutputMsgType"/>
-
-    <xs:complexType name="DBInputMsgType">
-        <xs:attribute name="table" type="xs:string"/>
-        <xs:attribute name="columnName" type="xs:string"/>
-    </xs:complexType>
-
-    <xs:complexType name="DBOutputMsgType">
-        <xs:sequence>
-            <xs:element name="labels" type="xs:string" minOccurs="0" maxOccurs="unbounded"/>
-        </xs:sequence>
-    </xs:complexType>
-
-    <xs:complexType name="TabAPQLInputMsgType">
-        <xs:sequence>
-            <xs:element name="results" type="tns:ResultPQL" minOccurs="0" maxOccurs="unbounded"/>
-            <xs:element name="details" type="tns:Detail" minOccurs="0" maxOccurs="unbounded"/>
-        </xs:sequence>
-        <xs:attribute name="userID" type="xs:string"/>
-        <xs:attribute name="query" type="xs:string"/>
-        <xs:attribute name="nameQuery" type="xs:string"/>
-    </xs:complexType>
-
-    <xs:complexType name="TabAPQLOutputMsgType">
-        <xs:sequence>
-            <xs:element name="Result" type="tns:ResultType" minOccurs="1" maxOccurs="1"/>
-        </xs:sequence>
-        <xs:attribute name="userID" type="xs:string"/>
-    </xs:complexType>
-
-    <xs:complexType name="ResultPQL">
-        <xs:sequence>
-            <xs:element name="attributesToShow" type="xs:boolean" minOccurs="0" maxOccurs="8"/>
-            <xs:element name="pst" type="tns:ProcessSummaryType"/>
-            <xs:element name="vst" type="tns:VersionSummaryType"/>
-        </xs:sequence>
-
-    </xs:complexType>
-
-    <xs:complexType name="Detail">
-        <xs:sequence>
-            <xs:element name="detail" type="xs:string" minOccurs="0" maxOccurs="unbounded"/>
-        </xs:sequence>
-        <xs:attribute name="labelOne" type="xs:string"/>
-        <xs:attribute name="similarityLabelOne" type="xs:string"/>
-    </xs:complexType>
-
-    <xs:element name="DetailRequest" type="tns:DetailInputMsgType"/>
-    <xs:element name="DetailResponse" type="tns:DetailOutputMsgType"/>
-
-    <xs:complexType name="DetailInputMsgType">
-    </xs:complexType>
-
-    <xs:complexType name="DetailOutputMsgType">
-        <xs:sequence>
-            <xs:element name="detail" type="tns:Detail" minOccurs="0" maxOccurs="unbounded"/>
-        </xs:sequence>
-    </xs:complexType>
-		   
-		   
->>>>>>> a6aea416
-    <!-- Manager -->
-    <xs:element name="IsGEDReadyRequest" type="tns:IsGEDReadyInputMsgType"/>
-    <xs:element name="ISGEDReadyResponse" type="tns:IsGEDReadyOutputMsgType"/>
-    <xs:element name="ReadDomainsRequest" type="tns:ReadDomainsInputMsgType"/>
-    <xs:element name="ReadDomainsResponse" type="tns:ReadDomainsOutputMsgType"/>
-    <xs:element name="ReadNativeTypesRequest" type="tns:ReadNativeTypesInputMsgType"/>
-    <xs:element name="ReadNativeTypesResponse" type="tns:ReadNativeTypesOutputMsgType"/>
-    <xs:element name="ReadUserByUsernameRequest" type="tns:ReadUserByUsernameInputMsgType"/>
-    <xs:element name="ReadUserByUsernameResponse" type="tns:ReadUserByUsernameOutputMsgType"/>
-    <xs:element name="ReadUserByEmailRequest" type="tns:ReadUserByEmailInputMsgType"/>
-    <xs:element name="ReadUserByEmailResponse" type="tns:ReadUserByEmailOutputMsgType"/>
-    <xs:element name="ReadAllUsersRequest" type="tns:ReadAllUsersInputMsgType"/>
-    <xs:element name="ReadAllUsersResponse" type="tns:ReadAllUsersOutputMsgType"/>
-    <xs:element name="WriteUserRequest" type="tns:WriteUserInputMsgType"/>
-    <xs:element name="WriteUserResponse" type="tns:WriteUserOutputMsgType"/>
-    <xs:element name="ResetUserPasswordRequest" type="tns:ResetUserPasswordInputMsgType"/>
-    <xs:element name="ResetUserPasswordResponse" type="tns:ResetUserPasswordOutputMsgType"/>
-    <xs:element name="UpdateSearchHistoryRequest" type="tns:UpdateSearchHistoryInputMsgType"/>
-    <xs:element name="UpdateSearchHistoryResponse" type="tns:UpdateSearchHistoryOutputMsgType"/>
-    <xs:element name="EditProcessDataRequest" type="tns:EditProcessDataInputMsgType"/>
-    <xs:element name="EditProcessDataResponse" type="tns:EditProcessDataOutputMsgType"/>
-    <xs:element name="DeleteProcessVersionsRequest" type="tns:DeleteProcessVersionsInputMsgType"/>
-    <xs:element name="DeleteProcessVersionsResponse" type="tns:DeleteProcessVersionsOutputMsgType"/>
-    <xs:element name="ImportProcessRequest" type="tns:ImportProcessInputMsgType"/>
-    <xs:element name="ImportProcessResponse" type="tns:ImportProcessOutputMsgType"/>
-    <xs:element name="ExportFormatRequest" type="tns:ExportFormatInputMsgType"/>
-    <xs:element name="ExportFormatResponse" type="tns:ExportFormatOutputMsgType"/>
-    <xs:element name="UpdateProcessRequest" type="tns:UpdateProcessInputMsgType"/>
-    <xs:element name="UpdateProcessResponse" type="tns:UpdateProcessOutputMsgType"/>
-    <xs:element name="GetFragmentRequest" type="tns:GetFragmentInputMsgType"/>
-    <xs:element name="GetFragmentResponse" type="tns:GetFragmentOutputMsgType"/>
-    <xs:element name="GetWorkspaceFolderTreeRequest" type="tns:GetWorkspaceFolderTreeInputMsgType"/>
-    <xs:element name="GetWorkspaceFolderTreeResponse" type="tns:GetWorkspaceFolderTreeOutputMsgType"/>
-    <xs:element name="GetSubFoldersRequest" type="tns:GetSubFoldersInputMsgType"/>
-    <xs:element name="GetSubFoldersResponse" type="tns:GetSubFoldersOutputMsgType"/>
-    <xs:element name="GetBreadcrumbsRequest" type="tns:GetBreadcrumbsInputMsgType"/>
-    <xs:element name="GetBreadcrumbsResponse" type="tns:GetBreadcrumbsOutputMsgType"/>
-    <xs:element name="GetFolderGroupsRequest" type="tns:GetFolderGroupsInputMsgType"/>
-    <xs:element name="GetFolderGroupsResponse" type="tns:GetFolderGroupsOutputMsgType"/>
-    <xs:element name="GetProcessGroupsRequest" type="tns:GetProcessGroupsInputMsgType"/>
-    <xs:element name="GetProcessGroupsResponse" type="tns:GetProcessGroupsOutputMsgType"/>
-    <xs:element name="CreateUserRequest" type="tns:CreateUserInputMsgType"/>
-    <xs:element name="CreateUserResponse" type="tns:CreateUserOutputMsgType"/>
-    <xs:element name="GetProcessesRequest" type="tns:GetProcessesInputMsgType"/>
-    <xs:element name="GetProcessesResponse" type="tns:GetProcessesOutputMsgType"/>
-    <xs:element name="CreateFolderRequest" type="tns:CreateFolderInputMsgType"/>
-    <xs:element name="CreateFolderResponse" type="tns:CreateFolderOutputMsgType"/>
-    <xs:element name="UpdateFolderRequest" type="tns:UpdateFolderInputMsgType"/>
-    <xs:element name="UpdateFolderResponse" type="tns:UpdateFolderOutputMsgType"/>
-    <xs:element name="DeleteFolderRequest" type="tns:DeleteFolderInputMsgType"/>
-    <xs:element name="DeleteFolderResponse" type="tns:DeleteFolderOutputMsgType"/>
-    <xs:element name="SearchGroupsRequest" type="tns:SearchGroupsInputMsgType"/>
-    <xs:element name="SearchGroupsResponse" type="tns:SearchGroupsOutputMsgType"/>
-    <xs:element name="SearchUserRequest" type="tns:SearchUserInputMsgType"/>
-    <xs:element name="SearchUserResponse" type="tns:SearchUserOutputMsgType"/>
-    <xs:element name="SaveFolderPermissionsRequest" type="tns:SaveFolderPermissionsInputMsgType"/>
-    <xs:element name="SaveFolderPermissionsResponse" type="tns:SaveFolderPermissionsOutputMsgType"/>
-    <xs:element name="SaveProcessPermissionsRequest" type="tns:SaveProcessPermissionsInputMsgType"/>
-    <xs:element name="SaveProcessPermissionsResponse" type="tns:SaveProcessPermissionsOutputMsgType"/>
-    <xs:element name="RemoveFolderPermissionsRequest" type="tns:RemoveFolderPermissionsInputMsgType"/>
-    <xs:element name="RemoveFolderPermissionsResponse" type="tns:RemoveFolderPermissionsOutputMsgType"/>
-    <xs:element name="RemoveProcessPermissionsRequest" type="tns:RemoveProcessPermissionsInputMsgType"/>
-    <xs:element name="RemoveProcessPermissionsResponse" type="tns:RemoveProcessPermissionsOutputMsgType"/>
-    <xs:element name="AddProcessToFolderRequest" type="tns:AddProcessToFolderInputMsgType"/>
-    <xs:element name="AddProcessToFolderResponse" type="tns:AddProcessToFolderOutputMsgType"/>
-
-<<<<<<< HEAD
-    <!-- DiagramStructuring -->
-=======
-
-    <!-- ComputeMeasurements -->
-    <xs:element name="ComputeMeasurementsRequest" type="tns:ComputeMeasurementsInputMsgType"/>
-    <xs:element name="ComputeMeasurementsResponse" type="tns:ComputeMeasurementsOutputMsgType"/>
-
-    <xs:complexType name="ComputeMeasurementsInputMsgType">
-        <xs:sequence>
-            <xs:element name="Process" type="xs:string" minOccurs="1" maxOccurs="1"/>
-        </xs:sequence>
-    </xs:complexType>
-
-    <xs:complexType name="ComputeMeasurementsOutputMsgType">
-        <xs:sequence>
-            <xs:element name="Result" type="tns:ResultType" minOccurs="1" maxOccurs="1"/>
-        </xs:sequence>
-    </xs:complexType>
-
-    <!-- DiagramStructuring from Editor -->
->>>>>>> a6aea416
-    <xs:element name="StructureBPMNModelRequest" type="tns:StructureBPMNModelInputMsgType"/>
-    <xs:element name="StructureBPMNModelResponse" type="tns:StructureBPMNModelOutputMsgType"/>
-
-    <xs:complexType name="StructureBPMNModelInputMsgType">
-        <xs:sequence>
-            <xs:element name="Process" type="xs:string" minOccurs="1" maxOccurs="1"/>
-        </xs:sequence>
-    </xs:complexType>
-
-    <xs:complexType name="StructureBPMNModelOutputMsgType">
-        <xs:sequence>
-            <xs:element name="Result" type="tns:ResultType" minOccurs="1" maxOccurs="1"/>
-        </xs:sequence>
-    </xs:complexType>
-
-    <!-- DiagramStructuring from Manager -->
-    <xs:element name="StructureBPMNProcessRequest" type="tns:StructureBPMNProcessInputMsgType"/>
-    <xs:element name="StructureBPMNProcessResponse" type="tns:StructureBPMNProcessOutputMsgType"/>
-
-    <xs:complexType name="StructureBPMNProcessInputMsgType">
-        <xs:attribute name="ProcessId" type="xs:int"/>
-        <xs:attribute name="ProcessName" type="xs:string"/>
-        <xs:attribute name="BranchName" type="xs:string"/>
-        <xs:attribute name="VersionNumber" type="xs:string"/>
-        <xs:attribute name="Username" type="xs:string"/>
-        <xs:attribute name="FolderId" type="xs:int"/>
-        <xs:attribute name="Domain" type="xs:string"/>
-    </xs:complexType>
-
-    <xs:complexType name="StructureBPMNProcessOutputMsgType">
-        <xs:sequence>
-            <xs:element name="ProcessSummary" type="tns:ProcessSummaryType" minOccurs="1" maxOccurs="1"/>
-            <xs:element name="Result" type="tns:ResultType" minOccurs="1" maxOccurs="1"/>
-        </xs:sequence>
-    </xs:complexType>
-
-<<<<<<< HEAD
-    <!-- APQL -->
-    <xs:element name="TabAPQLRequest" type="tns:TabAPQLInputMsgType"/>
-    <xs:element name="TabAPQLResponse" type="tns:TabAPQLOutputMsgType"/>
-
-    <xs:element name="DBRequest" type="tns:DBInputMsgType"/>
-    <xs:element name="DBResponse" type="tns:DBOutputMsgType"/>
-
-    <xs:complexType name="DBInputMsgType">
-        <xs:attribute name="table" type="xs:string"/>
-        <xs:attribute name="columnName" type="xs:string"/>
-    </xs:complexType>
-
-    <xs:complexType name="DBOutputMsgType">
-        <xs:sequence>
-            <xs:element name="labels" type="xs:string" minOccurs="0" maxOccurs="unbounded"/>
-        </xs:sequence>
-    </xs:complexType>
-
-    <xs:complexType name="TabAPQLInputMsgType">
-        <xs:sequence>
-            <xs:element name="results" type="tns:ResultPQL" minOccurs="0" maxOccurs="unbounded"/>
-            <xs:element name="details" type="tns:Detail" minOccurs="0" maxOccurs="unbounded"/>
-        </xs:sequence>
-        <xs:attribute name="userID" type="xs:string"/>
-        <xs:attribute name="query" type="xs:string"/>
-        <xs:attribute name="nameQuery" type="xs:string"/>
-    </xs:complexType>
-
-    <xs:complexType name="TabAPQLOutputMsgType">
-        <xs:sequence>
-            <xs:element name="Result" type="tns:ResultType" minOccurs="1" maxOccurs="1"/>
-        </xs:sequence>
-        <xs:attribute name="userID" type="xs:string"/>
-    </xs:complexType>
-
-    <xs:complexType name="ResultPQL">
-        <xs:sequence>
-            <xs:element name="attributesToShow" type="xs:boolean" minOccurs="0" maxOccurs="8"/>
-            <xs:element name="pst" type="tns:ProcessSummaryType"/>
-            <xs:element name="vst" type="tns:VersionSummaryType"/>
-        </xs:sequence>
-
-    </xs:complexType>
-
-    <xs:complexType name="Detail">
-        <xs:sequence>
-            <xs:element name="detail" type="xs:string" minOccurs="0" maxOccurs="unbounded"/>
-        </xs:sequence>
-        <xs:attribute name="labelOne" type="xs:string"/>
-        <xs:attribute name="similarityLabelOne" type="xs:string"/>
-    </xs:complexType>
-
-    <xs:element name="DetailRequest" type="tns:DetailInputMsgType"/>
-    <xs:element name="DetailResponse" type="tns:DetailOutputMsgType"/>
-
-    <xs:complexType name="DetailInputMsgType">
-    </xs:complexType>
-
-    <xs:complexType name="DetailOutputMsgType">
-        <xs:sequence>
-            <xs:element name="detail" type="tns:Detail" minOccurs="0" maxOccurs="unbounded"/>
-        </xs:sequence>
-    </xs:complexType>
-
-=======
->>>>>>> a6aea416
-    <!-- BPMNMiner -->
-    <xs:element name="DiscoverBPMNModelRequest" type="tns:DiscoverBPMNModelInputMsgType"/>
-    <xs:element name="DiscoverBPMNModelResponse" type="tns:DiscoverBPMNModelOutputMsgType"/>
-
-    <xs:complexType name="DiscoverBPMNModelInputMsgType">
-        <xs:sequence>
-            <xs:element name="XESGZLog" type="xs:base64Binary"/>
-            <xs:element name="miningAlgorithm" type="xs:int"/>
-            <xs:element name="dependencyAlgorithm" type="xs:int"/>
-            <xs:element name="sortLog" type="xs:boolean"/>
-            <xs:element name="structProcess" type="xs:boolean"/>
-            <xs:element name="interruptingEventTolerance" type="xs:double"/>
-            <xs:element name="multiInstancePercentage" type="xs:double"/>
-            <xs:element name="multiInstanceTolerance" type="xs:double"/>
-            <xs:element name="timerEventPercentage" type="xs:double"/>
-            <xs:element name="timerEventTolerance" type="xs:double"/>
-            <xs:element name="noiseThreshold" type="xs:double"/>
-            <xs:element name="canditateEntities" type="tns:BPMNMinerList" minOccurs="0"/>
-            <xs:element name="primaryKeySelections" type="tns:BPMNMinerMap" minOccurs="0"/>
-        </xs:sequence>
-    </xs:complexType>
-
-    <xs:complexType name="DiscoverBPMNModelOutputMsgType">
-        <xs:sequence>
-            <xs:element name="Result" type="tns:ResultType" minOccurs="1" maxOccurs="1"/>
-        </xs:sequence>
-    </xs:complexType>
-
-    <xs:complexType name="BPMNMinerMap">
-        <xs:sequence minOccurs="0" maxOccurs="unbounded">
-            <xs:element name="entries" type="tns:BPMNMinerEntry"/>
-        </xs:sequence>
-    </xs:complexType>
-
-    <xs:complexType name="BPMNMinerEntry">
-        <xs:sequence minOccurs="1" maxOccurs="1">
-            <xs:element name="key" type="tns:BPMNMinerSet"/>
-            <xs:element name="value" type="tns:BPMNMinerSet"/>
-        </xs:sequence>
-    </xs:complexType>
-
-    <xs:complexType name="BPMNMinerSet">
-        <xs:sequence maxOccurs="unbounded">
-            <xs:element name="elements" type="xs:string"/>
-        </xs:sequence>
-    </xs:complexType>
-
-    <xs:complexType name="BPMNMinerList">
-        <xs:sequence>
-            <xs:element name="elements" type="xs:string" minOccurs="0" maxOccurs="unbounded"/>
-        </xs:sequence>
-    </xs:complexType>
-
-    <xs:complexType name="Selection">
-        <xs:attribute name="name" type="xs:string"/>
-        <xs:attribute name="selected" type="xs:boolean"/>
-    </xs:complexType>
-
-    <!-- Clustering -->
-    <xs:element name="CreateGEDMatrixRequest" type="tns:CreateGEDMatrixInputMsgType"/>
-    <xs:element name="CreateGEDMatrixResponse" type="tns:CreateGEDMatrixOutputMsgType"/>
-    <xs:element name="CreateClustersRequest" type="tns:CreateClustersInputMsgType"/>
-    <xs:element name="CreateClustersResponse" type="tns:CreateClustersOutputMsgType"/>
-    <xs:element name="GetClustersRequest" type="tns:GetClustersRequestType"/>
-    <xs:element name="GetClustersResponse" type="tns:GetClustersResponseType"/>
-    <xs:element name="GetClusteringSummaryRequest" type="tns:GetClusteringSummaryInputMsgType"/>
-    <xs:element name="GetClusteringSummaryResponse" type="tns:GetClusteringSummaryOutputMsgType"/>
-    <xs:element name="GetClusterSummariesRequest" type="tns:GetClusterSummariesInputMsgType"/>
-    <xs:element name="GetClusterSummariesResponse" type="tns:GetClusterSummariesOutputMsgType"/>
-    <xs:element name="GetGedMatrixSummaryRequest" type="tns:GetGedMatrixSummaryInputMsgType"/>
-    <xs:element name="GetGedMatrixSummaryResponse" type="tns:GetGedMatrixSummaryOutputMsgType"/>
-    <xs:element name="GetClusterRequest" type="tns:GetClusterInputMsgType"/>
-    <xs:element name="GetClusterResponse" type="tns:GetClusterOutputMsgType"/>
-    <xs:element name="PairwiseDistancesRequest" type="tns:GetPairwiseDistancesInputMsgType" />
-    <xs:element name="PairwiseDistancesResponse" type="tns:GetPairwiseDistancesOutputMsgType"/>
-
-
-    <!-- Retrieve Process Summaries -->
-    <xs:element name="ReadProcessSummariesRequest" type="tns:ReadProcessSummariesInputMsgType"/>
-    <xs:element name="ReadProcessSummariesResponse" type="tns:ReadProcessSummariesOutputMsgType"/>
-    <xs:element name="RunAPQLRequest" type="tns:RunAPQLInputMsgType"/>
-    <xs:element name="RunAPQLResponse" type="tns:RunAPQLOutputMsgType"/>
-    <xs:element name="WriteAnnotationRequest" type="tns:WriteAnnotationInputMsgType"/>
-    <xs:element name="WriteAnnotationResponse" type="tns:WriteAnnotationOutputMsgType"/>
-
-    <!-- ToolBox -->
-    <xs:element name="SearchForSimilarProcessesRequest" type="tns:SearchForSimilarProcessesInputMsgType"/>
-    <xs:element name="SearchForSimilarProcessesResponse" type="tns:SearchForSimilarProcessesOutputMsgType"/>
-    <xs:element name="MergeProcessesRequest" type="tns:MergeProcessesInputMsgType"/>
-    <xs:element name="MergeProcessesResponse" type="tns:MergeProcessesOutputMsgType"/>
-
-
-    <xs:element name="ProDriftDetectorRequest" type="tns:ProDriftDetectorInputMsgType"/>
-    <xs:element name="ProDriftDetectorResponse" type="tns:ProDriftDetectorOutputMsgType"/>
-
-    <!-- Plugins -->
-    <xs:element name="ReadInstalledPluginsRequest" type="tns:ReadInstalledPluginsInputMsgType"/>
-    <xs:element name="ReadInstalledPluginsResponse" type="tns:ReadInstalledPluginsOutputMsgType"/>
-    <xs:element name="ReadPluginInfoRequest" type="tns:ReadPluginInfoInputMsgType"/>
-    <xs:element name="ReadPluginInfoResponse" type="tns:ReadPluginInfoOutputMsgType"/>
-
-    <!-- Canoniser -->
-    <xs:element name="ReadCanoniserInfoRequest" type="tns:ReadCanoniserInfoInputMsgType"/>
-    <xs:element name="ReadCanoniserInfoResponse" type="tns:ReadCanoniserInfoOutputMsgType"/>
-    <xs:element name="ReadInitialNativeFormatRequest" type="tns:ReadInitialNativeFormatInputMsgType"/>
-    <xs:element name="ReadInitialNativeFormatResponse" type="tns:ReadInitialNativeFormatOutputMsgType"/>
-    <xs:element name="ReadNativeMetaDataRequest" type="tns:ReadNativeMetaDataInputMsgType"/>
-    <xs:element name="ReadNativeMetaDataResponse" type="tns:ReadNativeMetaDataOutputMsgType"/>
-
-    <!-- Deployment Plugin -->
-    <xs:element name="ReadDeploymentPluginInfoRequest" type="tns:ReadDeploymentPluginInfoInputMsgType"/>
-    <xs:element name="ReadDeploymentPluginInfoResponse" type="tns:ReadDeploymentPluginInfoOutputMsgType"/>
-    <xs:element name="DeployProcessRequest" type="tns:DeployProcessInputMsgType"/>
-    <xs:element name="DeployProcessResponse" type="tns:DeployProcessOutputMsgType"/>
-
-
-    <!-- Plugin Messages -->
-    <xs:complexType name="ReadPluginInfoInputMsgType">
-        <xs:attribute name="pluginName" type="xs:string"/>
-        <xs:attribute name="pluginVersion" type="xs:string"/>
-    </xs:complexType>
-    <xs:complexType name="ReadPluginInfoOutputMsgType">
-        <xs:sequence>
-            <xs:element name="Result" type="tns:ResultType" minOccurs="1" maxOccurs="1"/>
-            <xs:element name="PluginInfoResult" type="tns:PluginInfoResult"/>
-        </xs:sequence>
-    </xs:complexType>
-
-    <xs:complexType name="ReadInstalledPluginsInputMsgType">
-        <xs:attribute name="typeFilter" type="xs:string" use="optional"/>
-    </xs:complexType>
-    <xs:complexType name="ReadInstalledPluginsOutputMsgType">
-        <xs:sequence>
-            <xs:element name="Result" type="tns:ResultType" minOccurs="1" maxOccurs="1"/>
-            <xs:element name="PluginInfo" type="tns:PluginInfo" minOccurs="0" maxOccurs="unbounded"/>
-        </xs:sequence>
-    </xs:complexType>
-
-    <!-- Plugin Data Types -->
-    <xs:complexType name="PluginInfoResult">
-        <xs:sequence>
-            <xs:element name="MandatoryParameters" type="tns:PluginParameters" minOccurs="0" maxOccurs="1"/>
-            <xs:element name="OptionalParameters" type="tns:PluginParameters" minOccurs="0" maxOccurs="1"/>
-            <xs:element name="PluginInfo" type="tns:PluginInfo" minOccurs="1" maxOccurs="1"/>
-        </xs:sequence>
-    </xs:complexType>
-
-    <xs:complexType name="PluginInfo">
-        <xs:attribute name="name" type="xs:string"/>
-        <xs:attribute name="version" type="xs:string"/>
-        <xs:attribute name="description" type="xs:string"/>
-        <xs:attribute name="type" type="xs:string"/>
-        <xs:attribute name="author" type="xs:string"/>
-        <xs:attribute name="email" type="xs:string"/>
-    </xs:complexType>
-
-    <xs:complexType name="PluginParameters">
-        <xs:sequence>
-            <xs:element name="Parameter" type="tns:PluginParameter" minOccurs="0" maxOccurs="unbounded"/>
-        </xs:sequence>
-    </xs:complexType>
-
-    <xs:complexType name="PluginParameter">
-        <xs:sequence>
-            <xs:element name="value" type="xs:anySimpleType"/>
-        </xs:sequence>
-        <xs:attribute name="id" type="xs:string"/>
-        <xs:attribute name="name" type="xs:string"/>
-        <xs:attribute name="description" type="xs:string" use="optional"/>
-        <xs:attribute name="class" type="xs:string"/>
-        <xs:attribute name="isMandatory" type="xs:boolean"/>
-        <xs:attribute name="category" type="xs:string"/>
-    </xs:complexType>
-
-    <xs:complexType name="PluginMessages">
-        <xs:sequence>
-            <xs:element name="Message" type="tns:PluginMessage" minOccurs="0" maxOccurs="unbounded"/>
-        </xs:sequence>
-    </xs:complexType>
-    <xs:complexType name="PluginMessage">
-        <xs:sequence>
-            <xs:element name="value" type="xs:string"/>
-        </xs:sequence>
-    </xs:complexType>
-
-    <!-- Canoniser Message Types -->
-    <xs:complexType name="ReadCanoniserInfoInputMsgType">
-        <xs:attribute name="nativeType" type="xs:string"/>
-    </xs:complexType>
-    <xs:complexType name="ReadCanoniserInfoOutputMsgType">
-        <xs:sequence>
-            <xs:element name="Result" type="tns:ResultType" minOccurs="1" maxOccurs="1"/>
-            <xs:element name="PluginInfo" type="tns:PluginInfo" minOccurs="1" maxOccurs="unbounded"/>
-        </xs:sequence>
-    </xs:complexType>
-
-    <xs:complexType name="ReadInitialNativeFormatInputMsgType">
-        <xs:sequence>
-            <xs:element name="NativeMetaData" type="tns:NativeMetaData"/>
-        </xs:sequence>
-        <xs:attribute name="nativeType" type="xs:string"/>
-        <xs:attribute name="canoniserName" type="xs:string" use="optional"/>
-        <xs:attribute name="canoniserVersion" type="xs:string" use="optional"/>
-    </xs:complexType>
-    <xs:complexType name="ReadInitialNativeFormatOutputMsgType">
-        <xs:sequence>
-            <xs:element name="Result" type="tns:ResultType" minOccurs="1" maxOccurs="1"/>
-            <xs:element name="NativeFormat" type="xs:base64Binary" xmime:expectedContentTypes="application/octet-stream"/>
-        </xs:sequence>
-    </xs:complexType>
-
-    <xs:complexType name="ReadNativeMetaDataInputMsgType">
-        <xs:sequence>
-            <xs:element name="NativeFormat" type="xs:base64Binary" xmime:expectedContentTypes="application/octet-stream"/>
-        </xs:sequence>
-        <xs:attribute name="nativeType" type="xs:string"/>
-        <xs:attribute name="canoniserName" type="xs:string" use="optional"/>
-        <xs:attribute name="canoniserVersion" type="xs:string" use="optional"/>
-    </xs:complexType>
-    <xs:complexType name="ReadNativeMetaDataOutputMsgType">
-        <xs:sequence>
-            <xs:element name="Result" type="tns:ResultType" minOccurs="1" maxOccurs="1"/>
-            <xs:element name="NativeMetaData" type="tns:NativeMetaData"/>
-        </xs:sequence>
-    </xs:complexType>
-
-    <!-- Canoniser Data Type -->
-    <xs:complexType name="NativeMetaData">
-        <xs:attribute name="processName" type="xs:string" use="optional"/>
-        <xs:attribute name="processAuthor" type="xs:string" use="optional"/>
-        <xs:attribute name="processVersion" type="xs:string" use="optional"/>
-        <xs:attribute name="processDocumentation" type="xs:string" use="optional"/>
-        <xs:attribute name="processCreated" type="xs:dateTime" use="optional"/>
-        <xs:attribute name="processLastUpdate" type="xs:dateTime" use="optional"/>
-    </xs:complexType>
-
-    <!-- Deployment Messages -->
-    <xs:complexType name="ReadDeploymentPluginInfoInputMsgType">
-        <xs:attribute name="nativeType" type="xs:string"/>
-    </xs:complexType>
-    <xs:complexType name="ReadDeploymentPluginInfoOutputMsgType">
-        <xs:sequence>
-            <xs:element name="Result" type="tns:ResultType" minOccurs="1" maxOccurs="1"/>
-            <xs:element name="PluginInfo" type="tns:PluginInfo" minOccurs="1" maxOccurs="unbounded"/>
-        </xs:sequence>
-    </xs:complexType>
-
-    <xs:complexType name="DeployProcessInputMsgType">
-        <xs:sequence>
-            <xs:element name="DeploymentParameters" type="tns:PluginParameters" minOccurs="1" maxOccurs="1"/>
-        </xs:sequence>
-        <xs:attribute name="processName" type="xs:string"/>
-        <xs:attribute name="versionName" type="xs:string"/>
-        <xs:attribute name="branchName" type="xs:string"/>
-        <xs:attribute name="nativeType" type="xs:string"/>
-        <xs:attribute name="deploymentPluginName" type="xs:string" use="optional"/>
-        <xs:attribute name="deploymentPluginVersion" type="xs:string" use="optional"/>
-    </xs:complexType>
-    <xs:complexType name="DeployProcessOutputMsgType">
-        <xs:sequence>
-            <xs:element name="Result" type="tns:ResultType" minOccurs="1" maxOccurs="1"/>
-            <xs:element name="Message" type="tns:PluginMessages" minOccurs="1" maxOccurs="1"/>
-        </xs:sequence>
-    </xs:complexType>
-
-    <!-- Common Data Types -->
-    <xs:complexType name="AnnotationsType">
-        <xs:sequence>
-            <xs:element minOccurs="0" maxOccurs="unbounded" name="AnnotationName" type="xs:string"/>
-        </xs:sequence>
-        <xs:attribute name="NativeType" type="xs:string"/>
-    </xs:complexType>
-
-    <xs:complexType name="CanonicalsType">
-        <xs:sequence>
-            <xs:element name="Canonical" type="tns:CanonicalType" minOccurs="1" maxOccurs="unbounded"/>
-        </xs:sequence>
-    </xs:complexType>
-
-    <xs:complexType name="CanonicalType">
-        <xs:sequence>
-            <xs:element name="ProcessId" type="xs:int"/>
-            <xs:element name="VersionName" type="xs:string"/>
-            <xs:element name="Cpf" type="xs:base64Binary" xmime:expectedContentTypes="application/octet-stream"/>
-        </xs:sequence>
-    </xs:complexType>
-
-    <xs:complexType name="EditSessionType">
-        <xs:attribute name="username" type="xs:string"/>
-        <xs:attribute name="nativeType" type="xs:string"/>
-        <xs:attribute name="folderId" type="xs:int"/>
-        <xs:attribute name="processId" type="xs:int"/>
-        <xs:attribute name="processName" type="xs:string"/>
-        <xs:attribute name="currentVersionNumber" type="xs:string"/>
-        <xs:attribute name="maxVersionNumber" type="xs:string"/>
-        <xs:attribute name="originalVersionNumber" type="xs:string"/>
-        <xs:attribute name="originalBranchName" type="xs:string"/>
-        <xs:attribute name="newBranchName" type="xs:string"/>
-        <xs:attribute name="createNewBranch" type="xs:boolean"/>
-        <xs:attribute name="domain" type="xs:string"/>
-        <xs:attribute name="creationDate" type="xs:string"/>
-        <xs:attribute name="lastUpdate" type="xs:string"/>
-        <xs:attribute name="withAnnotation" type="xs:boolean"/>
-        <xs:attribute name="annotation" type="xs:string"/>
-        <xs:attribute name="publicModel" type="xs:boolean" />
-    </xs:complexType>
-
-    <xs:complexType name="NativeTypesType">
-        <xs:sequence>
-            <xs:element name="NativeType" minOccurs="0" maxOccurs="unbounded" type="tns:FormatType"/>
-        </xs:sequence>
-    </xs:complexType>
-
-    <xs:complexType name="FormatType">
-        <xs:attribute name="format" type="xs:string"/>
-        <xs:attribute name="extension" type="xs:string"/>
-    </xs:complexType>
-
-    <xs:complexType name="DomainsType">
-        <xs:sequence>
-            <xs:element name="Domain" type="xs:string" minOccurs="0" maxOccurs="unbounded"/>
-        </xs:sequence>
-    </xs:complexType>
-
-    <xs:complexType name="GroupType">
-        <xs:attribute name="id" type="xs:string"/>
-        <xs:attribute name="name" type="xs:string"/>
-    </xs:complexType>
-
-    <xs:complexType name="UserType">
-        <xs:sequence>
-            <xs:element name="Roles" type="tns:RoleType" minOccurs="0" maxOccurs="unbounded"/>
-            <xs:element name="Permissions" type="tns:PermissionType" minOccurs="0" maxOccurs="unbounded"/>
-            <xs:element name="SearchHistories" type="tns:SearchHistoriesType" minOccurs="0" maxOccurs="unbounded"/>
-            <xs:element name="Membership" type="tns:MembershipType" minOccurs="0" maxOccurs="1"/>
-        </xs:sequence>
-        <xs:attribute name="id" type="xs:string"/>
-        <xs:attribute name="firstName" type="xs:string"/>
-        <xs:attribute name="lastName" type="xs:string"/>
-        <xs:attribute name="lastActivityDate" type="xs:string"/>
-        <xs:attribute name="username" type="xs:string"/>
-    </xs:complexType>
-
-    <xs:complexType name="WorkspaceType">
-        <xs:sequence>
-            <xs:element name="Folders" type="tns:FolderType" minOccurs="0" maxOccurs="unbounded"/>
-            <xs:element name="Processes" type="tns:ProcessSummaryType" minOccurs="0" maxOccurs="unbounded"/>
-        </xs:sequence>
-        <xs:attribute name="id" type="xs:int"/>
-        <xs:attribute name="workspaceName" type="xs:string"/>
-    </xs:complexType>
-
-    <xs:complexType name="FolderType">
-        <xs:sequence>
-            <xs:element name="Folders" type="tns:FolderType" minOccurs="0" maxOccurs="unbounded"/>
-            <xs:element name="Processes" type="tns:ProcessSummaryType" minOccurs="0" maxOccurs="unbounded"/>
-        </xs:sequence>
-        <xs:attribute name="id" type="xs:int"/>
-        <xs:attribute name="parentId" type="xs:int"/>
-        <xs:attribute name="folderName" type="xs:string"/>
-        <xs:attribute name="hasRead" type="xs:boolean"/>
-        <xs:attribute name="hasWrite" type="xs:boolean"/>
-        <xs:attribute name="hasOwnership" type="xs:boolean"/>
-    </xs:complexType>
-
-    <xs:complexType name="RoleType">
-        <xs:sequence>
-            <xs:element name="RolePermissions" type="tns:PermissionType" minOccurs="0" maxOccurs="unbounded"/>
-        </xs:sequence>
-        <xs:attribute name="id" type="xs:string"/>
-        <xs:attribute name="name" type="xs:string"/>
-    </xs:complexType>
-
-    <xs:complexType name="PermissionType">
-        <xs:attribute name="id" type="xs:string"/>
-        <xs:attribute name="name" type="xs:string"/>
-    </xs:complexType>
-
-    <xs:complexType name="MembershipType">
-        <xs:attribute name="id" type="xs:string"/>
-        <xs:attribute name="email" type="xs:string"/>
-        <xs:attribute name="locked" type="xs:boolean"/>
-        <xs:attribute name="approved" type="xs:boolean"/>
-        <xs:attribute name="password" type="xs:string" use="optional"/>
-        <xs:attribute name="passwordSalt" type="xs:string"/>
-        <xs:attribute name="passwordQuestion" type="xs:string"/>
-        <xs:attribute name="passwordAnswer" type="xs:string"/>
-        <xs:attribute name="failedLogins" type="xs:int"/>
-        <xs:attribute name="failedAnswers" type="xs:int"/>
-    </xs:complexType>
-
-    <xs:complexType name="GroupAccessType">
-        <xs:attribute name="groupId" type="xs:string"/>
-        <xs:attribute name="name" type="xs:string"/>
-        <xs:attribute name="hasRead" type="xs:boolean"/>
-        <xs:attribute name="hasWrite" type="xs:boolean"/>
-        <xs:attribute name="hasOwnership" type="xs:boolean"/>
-    </xs:complexType>
-
-    <xs:complexType name="UsernamesType">
-        <xs:sequence>
-            <xs:element name="Username" type="xs:string" minOccurs="1" maxOccurs="unbounded"/>
-        </xs:sequence>
-    </xs:complexType>
-
-    <xs:complexType name="SearchHistoriesType">
-        <xs:attribute name="search" type="xs:string"/>
-        <xs:attribute name="num" type="xs:int"/>
-    </xs:complexType>
-
-    <xs:complexType name="ResultType">
-        <xs:attribute name="message" type="xs:string"/>
-        <xs:attribute name="code" type="xs:int"/>
-    </xs:complexType>
-
-    <xs:complexType name="ProcessSummariesType">
-        <xs:sequence>
-            <xs:element minOccurs="0" maxOccurs="unbounded" name="ProcessSummary" type="tns:ProcessSummaryType"/>
-        </xs:sequence>
-        <xs:attribute name="total_process_count" type="xs:long"/>
-        <xs:attribute name="process_count" type="xs:long"/>
-        <xs:attribute name="offset" type="xs:long"/>
-    </xs:complexType>
-
-    <xs:complexType name="ProcessSummaryType">
-        <xs:sequence>
-            <xs:element minOccurs="1" maxOccurs="unbounded" name="VersionSummaries" type="tns:VersionSummaryType"/>
-            <xs:element minOccurs="0" maxOccurs="1" name="Folder" type="tns:FolderType"/>
-        </xs:sequence>
-        <xs:attribute name="original_native_type" type="xs:string"/>
-        <xs:attribute name="name" type="xs:string"/>
-        <xs:attribute name="id" type="xs:int"/>
-        <xs:attribute name="domain" type="xs:string"/>
-        <xs:attribute name="ranking" type="xs:string"/>
-        <xs:attribute name="makePublic" type="xs:boolean"/>
-        <xs:attribute name="last_version" type="xs:string"/>
-        <xs:attribute name="owner" type="xs:string"/>
-        <xs:attribute name="hasRead" type="xs:boolean"/>
-        <xs:attribute name="hasWrite" type="xs:boolean"/>
-        <xs:attribute name="hasOwnership" type="xs:boolean"/>
-        <xs:attribute name="pqlIndexerStatus" type="tns:IndexStatus"/>
-    </xs:complexType>
-
-    <!-- These enumeration names correspond to org.pql.index.IndexStatus. -->
-    <xs:simpleType name="IndexStatus">
-        <xs:restriction base="xs:string">
-            <xs:enumeration value="UNINDEXED"/>
-            <xs:enumeration value="INDEXING"/>
-            <xs:enumeration value="INDEXED"/>
-            <xs:enumeration value="CANNOTINDEX"/>
-        </xs:restriction>
-    </xs:simpleType>
-
-    <xs:complexType name="VersionSummaryType">
-        <xs:sequence>
-            <xs:element minOccurs="0" maxOccurs="unbounded" name="Annotations" type="tns:AnnotationsType"/>
-        </xs:sequence>
-        <xs:attribute name="ranking" type="xs:string"/>
-        <xs:attribute name="name" type="xs:string"/>
-        <xs:attribute name="last_update" type="xs:string"/>
-        <xs:attribute name="creation_date" type="xs:string"/>
-        <xs:attribute name="score" type="xs:double"/>
-        <xs:attribute name="versionNumber" type="xs:string"/>
-        <xs:attribute name="empty" type="xs:boolean"/>
-    </xs:complexType>
-
-    <xs:complexType name="ParametersType">
-        <xs:sequence>
-            <xs:element name="Parameter" type="tns:ParameterType" minOccurs="1" maxOccurs="unbounded"/>
-        </xs:sequence>
-    </xs:complexType>
-
-    <xs:complexType name="ParameterType">
-        <xs:sequence>
-            <xs:element name="Name" type="xs:string"/>
-            <xs:element name="Value" type="xs:double"/>
-        </xs:sequence>
-    </xs:complexType>
-
-    <xs:complexType name="ProcessVersion_idsType">
-        <xs:sequence>
-            <xs:element minOccurs="1" maxOccurs="unbounded" name="ProcessVersion_id" type="tns:ProcessVersion_idType"/>
-        </xs:sequence>
-    </xs:complexType>
-
-    <xs:complexType name="ProcessVersion_idType">
-        <xs:attribute name="ProcessId" type="xs:int"/>
-        <xs:attribute name="branchName" type="xs:string"/>
-        <xs:attribute name="VersionNumber" type="xs:string"/>
-    </xs:complexType>
-
-    <xs:complexType name="ProcessVersionType">
-        <xs:attribute name="ProcessId" type="xs:int"/>
-        <xs:attribute name="VersionName" type="xs:string"/>
-        <xs:attribute name="Score" type="xs:double"/>
-    </xs:complexType>
-
-    <!-- Manager Data Types -->
-    <xs:complexType name="SaveFolderPermissionsInputMsgType">
-        <xs:attribute name="folderId" type="xs:int"/>
-        <xs:attribute name="userId" type="xs:string"/>
-        <xs:attribute name="hasRead" type="xs:boolean"/>
-        <xs:attribute name="hasWrite" type="xs:boolean"/>
-        <xs:attribute name="hasOwnership" type="xs:boolean"/>
-    </xs:complexType>
-
-    <xs:complexType name="SaveFolderPermissionsOutputMsgType">
-        <xs:sequence>
-            <xs:element name="Result" type="tns:ResultType" minOccurs="1" maxOccurs="1"/>
-        </xs:sequence>
-        <xs:attribute name="Message" type="xs:string"/>
-    </xs:complexType>
-
-    <xs:complexType name="SaveProcessPermissionsInputMsgType">
-        <xs:attribute name="processId" type="xs:int"/>
-        <xs:attribute name="userId" type="xs:string"/>
-        <xs:attribute name="hasRead" type="xs:boolean"/>
-        <xs:attribute name="hasWrite" type="xs:boolean"/>
-        <xs:attribute name="hasOwnership" type="xs:boolean"/>
-    </xs:complexType>
-
-    <xs:complexType name="SaveProcessPermissionsOutputMsgType">
-        <xs:sequence>
-            <xs:element name="Result" type="tns:ResultType" minOccurs="1" maxOccurs="1"/>
-        </xs:sequence>
-        <xs:attribute name="Message" type="xs:string"/>
-    </xs:complexType>
-
-    <!-- Manager Data Types -->
-    <xs:complexType name="RemoveFolderPermissionsInputMsgType">
-        <xs:attribute name="folderId" type="xs:int"/>
-        <xs:attribute name="userId" type="xs:string"/>
-    </xs:complexType>
-
-    <xs:complexType name="RemoveFolderPermissionsOutputMsgType">
-        <xs:sequence>
-            <xs:element name="Result" type="tns:ResultType" minOccurs="1" maxOccurs="1"/>
-        </xs:sequence>
-        <xs:attribute name="Message" type="xs:string"/>
-    </xs:complexType>
-
-    <xs:complexType name="RemoveProcessPermissionsInputMsgType">
-        <xs:attribute name="processId" type="xs:int"/>
-        <xs:attribute name="userId" type="xs:string"/>
-    </xs:complexType>
-
-    <xs:complexType name="RemoveProcessPermissionsOutputMsgType">
-        <xs:sequence>
-            <xs:element name="Result" type="tns:ResultType" minOccurs="1" maxOccurs="1"/>
-        </xs:sequence>
-        <xs:attribute name="Message" type="xs:string"/>
-    </xs:complexType>
-
-    <xs:complexType name="SearchGroupsInputMsgType">
-        <xs:attribute name="searchString" type="xs:string"/>
-    </xs:complexType>
-
-    <xs:complexType name="SearchGroupsOutputMsgType">
-        <xs:sequence>
-            <xs:element name="Result" type="tns:ResultType" minOccurs="1" maxOccurs="1"/>
-            <xs:element name="Groups" type="tns:GroupType" minOccurs="0" maxOccurs="unbounded"/>
-        </xs:sequence>
-    </xs:complexType>
-
-    <xs:complexType name="SearchUserInputMsgType">
-        <xs:attribute name="searchString" type="xs:string"/>
-    </xs:complexType>
-
-    <xs:complexType name="SearchUserOutputMsgType">
-        <xs:sequence>
-            <xs:element name="Result" type="tns:ResultType" minOccurs="1" maxOccurs="1"/>
-            <xs:element name="Users" type="tns:UserType" minOccurs="0" maxOccurs="unbounded"/>
-        </xs:sequence>
-    </xs:complexType>
-
-    <xs:complexType name="IsGEDReadyInputMsgType">
-        <xs:attribute name="folderId" type="xs:int"/>
-    </xs:complexType>
-
-    <xs:complexType name="IsGEDReadyOutputMsgType">
-        <xs:attribute name="GEDReady" type="xs:boolean" />
-    </xs:complexType>
-
-    <xs:complexType name="ReadDomainsInputMsgType">
-        <xs:attribute name="Empty" type="xs:string" use="optional"/>
-    </xs:complexType>
-
-    <xs:complexType name="ReadDomainsOutputMsgType">
-        <xs:sequence>
-            <xs:element name="Result" type="tns:ResultType" minOccurs="1" maxOccurs="1"/>
-            <xs:element name="Domains" type="tns:DomainsType" minOccurs="1" maxOccurs="1"/>
-        </xs:sequence>
-    </xs:complexType>
-
-    <xs:complexType name="GetFolderGroupsInputMsgType">
-        <xs:attribute name="folderId" type="xs:int"/>
-    </xs:complexType>
-
-    <xs:complexType name="GetFolderGroupsOutputMsgType">
-        <xs:sequence>
-            <xs:element name="Result" type="tns:ResultType" minOccurs="1" maxOccurs="1"/>
-            <xs:element name="Groups" type="tns:GroupAccessType" minOccurs="0" maxOccurs="unbounded"/>
-        </xs:sequence>
-    </xs:complexType>
-
-    <xs:complexType name="GetProcessGroupsInputMsgType">
-        <xs:attribute name="processId" type="xs:int"/>
-    </xs:complexType>
-
-    <xs:complexType name="GetProcessGroupsOutputMsgType">
-        <xs:sequence>
-            <xs:element name="Result" type="tns:ResultType" minOccurs="1" maxOccurs="1"/>
-            <xs:element name="Groups" type="tns:GroupAccessType" minOccurs="0" maxOccurs="unbounded"/>
-        </xs:sequence>
-    </xs:complexType>
-
-    <xs:complexType name="ReadAllUsersInputMsgType">
-        <xs:attribute name="Empty" type="xs:string" use="optional"/>
-    </xs:complexType>
-
-    <xs:complexType name="ReadAllUsersOutputMsgType">
-        <xs:sequence>
-            <xs:element name="Result" type="tns:ResultType" minOccurs="1" maxOccurs="1"/>
-            <xs:element name="Usernames" type="tns:UsernamesType" minOccurs="1" maxOccurs="1"/>
-        </xs:sequence>
-    </xs:complexType>
-
-    <xs:complexType name="ReadUserByUsernameInputMsgType">
-        <xs:attribute name="username" type="xs:string"/>
-    </xs:complexType>
-
-    <xs:complexType name="ReadUserByUsernameOutputMsgType">
-        <xs:sequence>
-            <xs:element name="Result" type="tns:ResultType" minOccurs="1" maxOccurs="1"/>
-            <xs:element name="User" type="tns:UserType" minOccurs="1" maxOccurs="1"/>
-        </xs:sequence>
-    </xs:complexType>
-
-    <xs:complexType name="ReadUserByEmailInputMsgType">
-        <xs:attribute name="email" type="xs:string"/>
-    </xs:complexType>
-
-    <xs:complexType name="ReadUserByEmailOutputMsgType">
-        <xs:sequence>
-            <xs:element name="Result" type="tns:ResultType" minOccurs="1" maxOccurs="1"/>
-            <xs:element name="user" type="tns:UserType" minOccurs="1" maxOccurs="1"/>
-        </xs:sequence>
-    </xs:complexType>
-
-    <xs:complexType name="ResetUserPasswordInputMsgType">
-        <xs:attribute name="username" type="xs:string"/>
-        <xs:attribute name="password" type="xs:string"/>
-    </xs:complexType>
-
-    <xs:complexType name="ResetUserPasswordOutputMsgType">
-        <xs:sequence>
-            <xs:element name="result" type="tns:ResultType" minOccurs="1" maxOccurs="1"/>
-            <xs:element name="success" type="xs:boolean" minOccurs="1" maxOccurs="1"/>
-        </xs:sequence>
-    </xs:complexType>
-
-    <xs:complexType name="ReadNativeTypesInputMsgType">
-        <xs:attribute name="empty" type="xs:string" use="optional"/>
-    </xs:complexType>
-
-    <xs:complexType name="ReadNativeTypesOutputMsgType">
-        <xs:sequence>
-            <xs:element name="Result" type="tns:ResultType" minOccurs="1" maxOccurs="1"/>
-            <xs:element name="NativeTypes" type="tns:NativeTypesType" minOccurs="1" maxOccurs="1"/>
-        </xs:sequence>
-    </xs:complexType>
-
-    <xs:complexType name="EditProcessDataInputMsgType">
-        <xs:attribute name="processName" type="xs:string"/>
-        <xs:attribute name="id" type="xs:int"/>
-        <xs:attribute name="domain" type="xs:string"/>
-        <xs:attribute name="owner" type="xs:string"/>
-        <xs:attribute name="ranking" type="xs:string"/>
-        <xs:attribute name="newVersion" type="xs:string"/>
-        <xs:attribute name="preVersion" type="xs:string"/>
-        <xs:attribute name="makePublic" type="xs:boolean" />
-    </xs:complexType>
-
-    <xs:complexType name="EditProcessDataOutputMsgType">
-        <xs:sequence>
-            <xs:element name="Result" type="tns:ResultType" minOccurs="1" maxOccurs="1"/>
-        </xs:sequence>
-    </xs:complexType>
-
-    <xs:complexType name="GetWorkspaceFolderTreeInputMsgType">
-        <xs:attribute name="userId" type="xs:string"/>
-    </xs:complexType>
-
-    <xs:complexType name="GetWorkspaceFolderTreeOutputMsgType">
-        <xs:sequence>
-            <xs:element name="Result" type="tns:ResultType" minOccurs="1" maxOccurs="1"/>
-            <xs:element name="Folders" type="tns:FolderType" minOccurs="0" maxOccurs="unbounded"/>
-        </xs:sequence>
-    </xs:complexType>
-
-    <xs:complexType name="GetSubFoldersInputMsgType">
-        <xs:attribute name="userId" type="xs:string"/>
-        <xs:attribute name="folderId" type="xs:int"/>
-    </xs:complexType>
-
-    <xs:complexType name="GetSubFoldersOutputMsgType">
-        <xs:sequence>
-            <xs:element name="Result" type="tns:ResultType" minOccurs="1" maxOccurs="1"/>
-            <xs:element name="Folders" type="tns:FolderType" minOccurs="0" maxOccurs="unbounded"/>
-        </xs:sequence>
-    </xs:complexType>
-
-    <xs:complexType name="GetBreadcrumbsInputMsgType">
-        <xs:attribute name="userId" type="xs:string"/>
-        <xs:attribute name="folderId" type="xs:int"/>
-    </xs:complexType>
-
-    <xs:complexType name="GetBreadcrumbsOutputMsgType">
-        <xs:sequence>
-            <xs:element name="Result" type="tns:ResultType" minOccurs="1" maxOccurs="1"/>
-            <xs:element name="Folders" type="tns:FolderType" minOccurs="0" maxOccurs="unbounded"/>
-        </xs:sequence>
-    </xs:complexType>
-
-    <xs:complexType name="GetProcessesInputMsgType">
-        <xs:attribute name="userId" type="xs:string"/>
-        <xs:attribute name="folderId" type="xs:int"/>
-        <xs:attribute name="pageIndex" type="xs:int"/>
-        <xs:attribute name="pageSize" type="xs:int"/>
-    </xs:complexType>
-
-    <xs:complexType name="GetProcessesOutputMsgType">
-        <xs:sequence>
-            <xs:element name="Result" type="tns:ResultType" minOccurs="1" maxOccurs="1"/>
-            <xs:element name="Processes" type="tns:ProcessSummariesType" minOccurs="1" maxOccurs="1"/>
-        </xs:sequence>
-
-    </xs:complexType>
-
-    <xs:complexType name="CreateFolderInputMsgType">
-        <xs:attribute name="userId" type="xs:string"/>
-        <xs:attribute name="folderName" type="xs:string"/>
-        <xs:attribute name="parentFolderId" type="xs:int"/>
-        <xs:attribute name="GEDMatrixReady" type="xs:boolean" use="optional"/>
-    </xs:complexType>
-
-    <xs:complexType name="CreateFolderOutputMsgType">
-        <xs:sequence>
-            <xs:element name="Result" type="tns:ResultType" minOccurs="1" maxOccurs="1"/>
-        </xs:sequence>
-    </xs:complexType>
-
-    <xs:complexType name="AddProcessToFolderInputMsgType">
-        <xs:attribute name="processId" type="xs:int"/>
-        <xs:attribute name="folderId" type="xs:int"/>
-    </xs:complexType>
-
-    <xs:complexType name="AddProcessToFolderOutputMsgType">
-        <xs:sequence>
-            <xs:element name="Result" type="tns:ResultType" minOccurs="1" maxOccurs="1"/>
-        </xs:sequence>
-    </xs:complexType>
-
-    <xs:complexType name="UpdateFolderInputMsgType">
-        <xs:attribute name="folderId" type="xs:int"/>
-        <xs:attribute name="folderName" type="xs:string"/>
-        <xs:attribute name="GEDMatrixReady" type="xs:boolean" use="optional"/>
-    </xs:complexType>
-
-    <xs:complexType name="UpdateFolderOutputMsgType">
-        <xs:sequence>
-            <xs:element name="Result" type="tns:ResultType" minOccurs="1" maxOccurs="1"/>
-        </xs:sequence>
-    </xs:complexType>
-
-    <xs:complexType name="DeleteFolderInputMsgType">
-        <xs:attribute name="folderId" type="xs:int"/>
-    </xs:complexType>
-
-    <xs:complexType name="DeleteFolderOutputMsgType">
-        <xs:sequence>
-            <xs:element name="Result" type="tns:ResultType" minOccurs="1" maxOccurs="1"/>
-        </xs:sequence>
-    </xs:complexType>
-
-    <xs:complexType name="WriteUserInputMsgType">
-        <xs:sequence>
-            <xs:element name="User" type="tns:UserType"/>
-        </xs:sequence>
-    </xs:complexType>
-
-    <xs:complexType name="WriteUserOutputMsgType">
-        <xs:sequence>
-            <xs:element name="User" type="tns:UserType" minOccurs="1" maxOccurs="1"/>
-            <xs:element name="Result" type="tns:ResultType" minOccurs="1" maxOccurs="1"/>
-        </xs:sequence>
-    </xs:complexType>
-
-    <xs:complexType name="UpdateSearchHistoryInputMsgType">
-        <xs:sequence>
-            <xs:element name="User" type="tns:UserType"/>
-            <xs:element name="SearchHistory" type="tns:SearchHistoriesType" minOccurs="0" maxOccurs="unbounded"/>
-        </xs:sequence>
-    </xs:complexType>
-
-    <xs:complexType name="UpdateSearchHistoryOutputMsgType">
-        <xs:sequence>
-            <xs:element name="Result" type="tns:ResultType" minOccurs="1" maxOccurs="1"/>
-        </xs:sequence>
-    </xs:complexType>
-
-    <xs:complexType name="CreateUserInputMsgType">
-        <xs:sequence>
-            <xs:element name="User" type="tns:UserType"/>
-        </xs:sequence>
-    </xs:complexType>
-
-    <xs:complexType name="CreateUserOutputMsgType">
-        <xs:sequence>
-            <xs:element name="User" type="tns:UserType" minOccurs="1" maxOccurs="1"/>
-            <xs:element name="Result" type="tns:ResultType" minOccurs="1" maxOccurs="1"/>
-        </xs:sequence>
-    </xs:complexType>
-
-    <xs:complexType name="DeleteProcessVersionsInputMsgType">
-        <xs:sequence>
-            <xs:element name="ProcessVersionIdentifier" type="tns:ProcessVersionIdentifierType" minOccurs="1" maxOccurs="unbounded"/>
-        </xs:sequence>
-    </xs:complexType>
-
-    <xs:complexType name="DeleteProcessVersionsOutputMsgType">
-        <xs:sequence>
-            <xs:element name="Result" type="tns:ResultType"/>
-        </xs:sequence>
-    </xs:complexType>
-
-    <xs:complexType name="ImportProcessInputMsgType">
-        <xs:sequence>
-            <xs:element name="ProcessDescription" type="xs:base64Binary" xmime:expectedContentTypes="application/octet-stream"/>
-            <xs:element name="EditSession" type="tns:EditSessionType" minOccurs="1" maxOccurs="1"/>
-            <xs:element name="CanoniserParameters" type="tns:PluginParameters" minOccurs="1" maxOccurs="1"/>
-        </xs:sequence>
-        <xs:attribute name="AddFakeEvents" type="xs:boolean"/>
-    </xs:complexType>
-
-    <xs:complexType name="UpdateProcessInputMsgType">
-        <xs:sequence>
-            <xs:element name="Native" type="xs:base64Binary" xmime:expectedContentTypes="application/octet-stream"/>
-            <xs:element name="EditSession" type="tns:EditSessionType" minOccurs="1" maxOccurs="1"/>
-        </xs:sequence>
-        <xs:attribute name="EditSessionCode" type="xs:int"/>
-        <xs:attribute name="PreVersion" type="xs:string"/>
-    </xs:complexType>
-
-    <xs:complexType name="ImportProcessOutputMsgType">
-        <xs:sequence>
-            <xs:element name="Result" type="tns:ResultType"/>
-            <xs:element name="ImportProcessResult" type="tns:ImportProcessResultType"/>
-        </xs:sequence>
-    </xs:complexType>
-
-    <xs:complexType name="ImportProcessResultType">
-        <xs:sequence>
-            <xs:element name="ProcessSummary" type="tns:ProcessSummaryType" minOccurs="1" maxOccurs="1"/>
-            <xs:element name="Message" type="tns:PluginMessages" minOccurs="1" maxOccurs="1"/>
-        </xs:sequence>
-    </xs:complexType>
-
-    <xs:complexType name="ExportFormatInputMsgType">
-        <xs:sequence>
-            <xs:element name="CanoniserParameters" type="tns:PluginParameters" minOccurs="1" maxOccurs="1"/>
-        </xs:sequence>
-        <xs:attribute name="Format" type="xs:string"/>
-        <xs:attribute name="ProcessId" type="xs:int"/>
-        <xs:attribute name="ProcessName" type="xs:string"/>
-        <xs:attribute name="BranchName" type="xs:string"/>
-        <xs:attribute name="versionNumber" type="xs:string"/>
-        <xs:attribute name="AnnotationName" type="xs:string"/>
-        <xs:attribute name="withAnnotations" type="xs:boolean"/>
-        <xs:attribute name="Owner" type="xs:string"/>
-    </xs:complexType>
-
-    <xs:complexType name="ExportFormatOutputMsgType">
-        <xs:sequence>
-            <xs:element name="Result" type="tns:ResultType"/>
-            <xs:element name="ExportResult" type="tns:ExportFormatResultType"/>
-        </xs:sequence>
-    </xs:complexType>
-
-    <xs:complexType name="ExportFormatResultType">
-        <xs:sequence>
-            <xs:element name="Native" type="xs:base64Binary" xmime:expectedContentTypes="application/octet-stream"/>
-            <xs:element name="Message" type="tns:PluginMessages" minOccurs="1" maxOccurs="1"/>
-        </xs:sequence>
-    </xs:complexType>
-
-    <xs:complexType name="UpdateProcessOutputMsgType">
-        <xs:sequence>
-            <xs:element name="Result" type="tns:ResultType"/>
-        </xs:sequence>
-    </xs:complexType>
-
-    <xs:complexType name="ProcessVersionIdentifierType">
-        <xs:attribute name="ProcessId" type="xs:int"/>
-        <xs:attribute name="ProcessName" type="xs:string"/>
-        <xs:attribute name="BranchName" type="xs:string"/>
-        <xs:attribute name="VersionNumber" type="xs:string"/>
-    </xs:complexType>
-
-    <!-- DataAccess Data Types -->
-    <xs:complexType name="ReadProcessSummariesInputMsgType">
-        <xs:attribute name="FolderId" type="xs:int"/>
-        <xs:attribute name="SearchExpression" type="xs:string"/>
-    </xs:complexType>
-
-    <xs:complexType name="ReadProcessSummariesOutputMsgType">
-        <xs:sequence>
-            <xs:element name="Result" type="tns:ResultType" minOccurs="1" maxOccurs="1"/>
-            <xs:element name="ProcessSummaries" type="tns:ProcessSummariesType" minOccurs="1" maxOccurs="1"/>
-        </xs:sequence>
-    </xs:complexType>
-
-    <xs:complexType name="RunAPQLInputMsgType">
-        <xs:sequence>
-            <xs:element name="ids" type="xs:string" minOccurs="0" maxOccurs="unbounded"/>
-        </xs:sequence>
-        <xs:attribute name="APQLExpression" type="xs:string"/>
-        <xs:attribute name="UserID" type="xs:string"/>
-
-    </xs:complexType>
-
-    <xs:complexType name="RunAPQLOutputMsgType">
-        <xs:sequence>
-            <xs:element name="processResult" type="xs:string" minOccurs="0" maxOccurs="unbounded"/>
-            <xs:element name="Result" type="tns:ResultType" minOccurs="1" maxOccurs="1"/>
-        </xs:sequence>
-    </xs:complexType>
-
-    <xs:complexType name="WriteAnnotationInputMsgType">
-        <xs:sequence>
-            <xs:element name="Native" type="xs:base64Binary" xmime:expectedContentTypes="application/octet-stream"/>
-            <xs:element name="Anf" type="xs:base64Binary" xmime:expectedContentTypes="application/octet-stream"/>
-        </xs:sequence>
-        <xs:attribute name="EditSessionCode" type="xs:int"/>
-        <xs:attribute name="AnnotationName" type="xs:string"/>
-        <xs:attribute name="IsNew" type="xs:boolean"/>
-        <xs:attribute name="ProcessId" type="xs:int"/>
-        <xs:attribute name="Version" type="xs:string"/>
-        <xs:attribute name="CpfURI" type="xs:string"/>
-        <xs:attribute name="NativeType" type="xs:string"/>
-    </xs:complexType>
-
-    <xs:complexType name="WriteAnnotationOutputMsgType">
-        <xs:sequence>
-            <xs:element name="Result" type="tns:ResultType"/>
-        </xs:sequence>
-    </xs:complexType>
-
-    <!-- ToolBox Data Types -->
-    <xs:complexType name="MergeProcessesInputMsgType">
-        <xs:sequence>
-            <xs:element name="ProcessVersion_ids" type="tns:ProcessVersion_idsType"/>
-            <xs:element name="Parameters" type="tns:ParametersType"/>
-        </xs:sequence>
-        <xs:attribute name="ProcessName" type="xs:string"/>
-        <xs:attribute name="VersionName" type="xs:string"/>
-        <xs:attribute name="Domain" type="xs:string"/>
-        <xs:attribute name="Username" type="xs:string"/>
-        <xs:attribute name="Cpf_uri" type="xs:string"/>
-        <xs:attribute name="ProcessId" type="xs:int"/>
-        <xs:attribute name="FolderId" type="xs:int"/>
-        <xs:attribute name="Algorithm" type="xs:string"/>
-        <xs:attribute name="MakePublic" type="xs:boolean" />
-    </xs:complexType>
-
-    <xs:complexType name="MergeProcessesOutputMsgType">
-        <xs:sequence>
-            <xs:element name="Result" type="tns:ResultType"/>
-            <xs:element name="ProcessSummary" type="tns:ProcessSummaryType" minOccurs="0" maxOccurs="1"/>
-        </xs:sequence>
-    </xs:complexType>
-
-    <xs:complexType name="ProDriftDetectorInputMsgType">
-        <xs:sequence>
-            <xs:element name="logByteArray" minOccurs="0" type="xs:base64Binary"/>
-            <xs:element name="winSize" minOccurs="0" type="xs:int"/>
-            <xs:element name="fWinorAwin" minOccurs="0" type="xs:string"/>
-            <xs:element name="logFileName" minOccurs="0" type="xs:string"/>
-        </xs:sequence>
-    </xs:complexType>
-
-    <xs:complexType name="ProDriftDetectorOutputMsgType">
-        <xs:sequence>
-            <xs:element name="pValuesDiagram" minOccurs="0" type="xs:base64Binary" xmime:expectedContentTypes="image/png"/>
-            <xs:element name="driftPoints" minOccurs="0" type="tns:listofintegers"/>
-            <xs:element name="lastReadTrace" minOccurs="0" type="tns:listofintegers"/>
-            <xs:element name="startOfTransitionPoints" minOccurs="0" type="tns:listofintegers"/>
-            <xs:element name="endOfTransitionPoints" minOccurs="0" type="tns:listofintegers"/>
-        </xs:sequence>
-    </xs:complexType>
-
-    <xs:simpleType name="listofintegers">
-        <xs:list itemType="xs:integer"/>
-    </xs:simpleType>
-
-    <xs:complexType name="SearchForSimilarProcessesInputMsgType">
-        <xs:sequence>
-            <xs:element name="ProcessId" type="xs:int"/>
-            <xs:element name="VersionName" type="xs:string"/>
-            <xs:element name="Algorithm" type="xs:string"/>
-            <xs:element name="LatestVersions" type="xs:boolean"/>
-            <xs:element name="FolderId" type="xs:int"/>
-            <xs:element name="userId" type="xs:string"/>
-            <xs:element name="Parameters" type="tns:ParametersType"/>
-        </xs:sequence>
-    </xs:complexType>
-
-    <xs:complexType name="SearchForSimilarProcessesOutputMsgType">
-        <xs:sequence>
-            <xs:element name="Result" type="tns:ResultType"/>
-            <xs:element name="ProcessSummaries" type="tns:ProcessSummariesType"/>
-        </xs:sequence>
-    </xs:complexType>
-
-
-    <!-- ************************* Stuff not really required but used at the moment ************************* -->
-
-
-    <!-- Canoniser Stuff -->
-    <xs:complexType name="GenerateAnnotationInputMsgType">
-        <xs:sequence>
-            <xs:element name="Native" type="xs:base64Binary" xmime:expectedContentTypes="application/octet-stream"/>
-        </xs:sequence>
-        <xs:attribute name="EditSessionCode" type="xs:int"/>
-        <xs:attribute name="AnnotationName" type="xs:string"/>
-        <xs:attribute name="IsNew" type="xs:boolean"/>
-        <xs:attribute name="ProcessId" type="xs:int"/>
-        <xs:attribute name="Version" type="xs:string"/>
-        <xs:attribute name="NativeType" type="xs:string"/>
-    </xs:complexType>
-
-    <xs:complexType name="GenerateAnnotationOutputMsgType">
-        <xs:sequence>
-            <xs:element name="Result" type="tns:ResultType"/>
-        </xs:sequence>
-    </xs:complexType>
-
-    <xs:complexType name="CanoniseProcessInputMsgType">
-        <xs:sequence>
-            <xs:element name="ProcessDescription" type="xs:base64Binary" xmime:expectedContentTypes="application/octet-stream"/>
-            <xs:element name="EditSession" type="tns:EditSessionType" minOccurs="1" maxOccurs="1"/>
-        </xs:sequence>
-        <xs:attribute name="Cpf_uri" type="xs:string"/>
-        <xs:attribute name="AddFakeEvents" type="xs:boolean"/>
-    </xs:complexType>
-
-    <xs:complexType name="CanoniseProcessOutputMsgType">
-        <xs:sequence>
-            <xs:element name="Result" type="tns:ResultType"/>
-            <xs:element name="ProcessSummary" type="tns:ProcessSummaryType" minOccurs="1" maxOccurs="1"/>
-        </xs:sequence>
-    </xs:complexType>
-
-    <xs:complexType name="DeCanoniseProcessInputMsgType">
-        <xs:sequence>
-            <xs:element name="processId" type="xs:int"/>
-            <xs:element name="version" type="xs:string"/>
-            <xs:element name="NativeType" type="xs:string"/>
-            <xs:element name="Cpf" type="xs:base64Binary" xmime:expectedContentTypes="application/octet-stream"/>
-            <xs:element name="Anf" type="xs:base64Binary" xmime:expectedContentTypes="application/octet-stream" minOccurs="0"/>
-        </xs:sequence>
-    </xs:complexType>
-
-    <xs:complexType name="DeCanoniseProcessOutputMsgType">
-        <xs:sequence>
-            <xs:element name="Result" type="tns:ResultType"/>
-            <xs:element name="NativeDescription" type="xs:base64Binary" xmime:expectedContentTypes="application/octet-stream"/>
-        </xs:sequence>
-    </xs:complexType>
-
-    <xs:complexType name="CanoniseVersionInputMsgType">
-        <xs:sequence>
-            <xs:element name="Native" type="xs:base64Binary" xmime:expectedContentTypes="application/octet-stream"/>
-            <xs:element name="EditSession" type="tns:EditSessionType" minOccurs="1" maxOccurs="1"/>
-        </xs:sequence>
-        <xs:attribute name="EditSessionCode" type="xs:int"/>
-        <xs:attribute name="Cpf_uri" type="xs:string"/>
-    </xs:complexType>
-
-    <xs:complexType name="CanoniseVersionOutputMsgType">
-        <xs:sequence>
-            <xs:element name="Result" type="tns:ResultType"/>
-        </xs:sequence>
-    </xs:complexType>
-
-
-    <!-- DataAccess Not needed stuff -->
-    <xs:complexType name="ReadProcessSummaryInputMsgType">
-        <xs:sequence>
-            <xs:element name="ProcessVersions" type="tns:ProcessVersionsType" minOccurs="1" maxOccurs="1"/>
-        </xs:sequence>
-    </xs:complexType>
-
-    <xs:complexType name="ProcessVersionsType">
-        <xs:sequence>
-            <xs:element minOccurs="0" maxOccurs="unbounded" name="ProcessVersion" type="tns:ProcessVersionType"/>
-        </xs:sequence>
-    </xs:complexType>
-
-    <xs:complexType name="ReadCanonicalsInputMsgType">
-        <xs:sequence>
-            <xs:element minOccurs="0" maxOccurs="unbounded" name="ProcessVersion" type="tns:ProcessVersionType"/>
-        </xs:sequence>
-        <xs:attribute name="LatestVersions" type="xs:boolean"/>
-    </xs:complexType>
-
-    <xs:complexType name="ReadCanonicalsOutputMsgType">
-        <xs:sequence>
-            <xs:element name="Result" type="tns:ResultType"/>
-            <xs:element name="Canonicals" type="tns:CanonicalsType"/>
-        </xs:sequence>
-    </xs:complexType>
-
-    <xs:complexType name="StoreCpfInputMsgType">
-        <xs:sequence>
-            <xs:element name="processName" type="xs:string"/>
-            <xs:element name="version" type="xs:string"/>
-            <xs:element name="domain" type="xs:string"/>
-            <xs:element name="username" type="xs:string"/>
-            <xs:element name="sources" type="tns:MergedSources"/>
-            <xs:element name="Cpf" type="xs:base64Binary" xmime:expectedContentTypes="application/octet-stream"/>
-        </xs:sequence>
-    </xs:complexType>
-
-    <xs:complexType name="StoreCpfOutputMsgType">
-        <xs:sequence>
-            <xs:element name="Result" type="tns:ResultType"/>
-            <xs:element name="ProcessSummary" type="tns:ProcessSummaryType" minOccurs="0" maxOccurs="1"/>
-        </xs:sequence>
-    </xs:complexType>
-
-    <xs:complexType name="MergedSources">
-        <xs:sequence>
-            <xs:element name="mergedSource" type="tns:MergedSource" minOccurs="0" maxOccurs="unbounded"/>
-        </xs:sequence>
-    </xs:complexType>
-
-    <xs:complexType name="MergedSource">
-        <xs:attribute name="processId" type="xs:int"/>
-        <xs:attribute name="versionName" type="xs:string"/>
-    </xs:complexType>
-
-    <xs:complexType name="ReadCanonicalAnfInputMsgType">
-        <xs:attribute name="processId" type="xs:int"/>
-        <xs:attribute name="version" type="xs:string"/>
-        <xs:attribute name="withAnnotation" type="xs:boolean"/>
-        <xs:attribute name="annotationName" type="xs:string"/>
-    </xs:complexType>
-
-    <xs:complexType name="ReadCanonicalAnfOutputMsgType">
-        <xs:sequence>
-            <xs:element name="Result" type="tns:ResultType" minOccurs="1" maxOccurs="1"/>
-            <xs:element name="cpf" type="xs:base64Binary" xmime:expectedContentTypes="application/octet-stream" minOccurs="1"
-                        maxOccurs="1"/>
-            <xs:element name="anf" type="xs:base64Binary" xmime:expectedContentTypes="application/octet-stream" minOccurs="0"
-                        maxOccurs="1"/>
-        </xs:sequence>
-    </xs:complexType>
-
-    <xs:complexType name="ReadFormatInputMsgType">
-        <xs:attribute name="processId" type="xs:int"/>
-        <xs:attribute name="version" type="xs:string"/>
-        <xs:attribute name="format" type="xs:string"/>
-    </xs:complexType>
-
-    <xs:complexType name="ReadFormatOutputMsgType">
-        <xs:sequence>
-            <xs:element name="Result" type="tns:ResultType" minOccurs="1" maxOccurs="1"/>
-            <xs:element name="Native" type="xs:base64Binary"
-                        xmime:expectedContentTypes="application/octet-stream"/>
-        </xs:sequence>
-    </xs:complexType>
-
-    <xs:complexType name="GetCpfUriInputMsgType">
-        <xs:attribute name="ProcessId" type="xs:int"/>
-        <xs:attribute name="Version" type="xs:string"/>
-    </xs:complexType>
-
-    <xs:complexType name="GetCpfUriOutputMsgType">
-        <xs:sequence>
-            <xs:element name="Result" type="tns:ResultType"/>
-        </xs:sequence>
-        <xs:attribute name="CpfURI" type="xs:string"/>
-    </xs:complexType>
-
-    <xs:complexType name="StoreNativeCpfInputMsgType">
-        <xs:sequence>
-            <xs:element name="Native" type="xs:base64Binary" xmime:expectedContentTypes="application/octet-stream"/>
-            <xs:element name="Cpf" type="xs:base64Binary" xmime:expectedContentTypes="application/octet-stream"/>
-            <xs:element name="Anf" type="xs:base64Binary" xmime:expectedContentTypes="application/octet-stream"/>
-            <xs:element name="EditSession" type="tns:EditSessionType" minOccurs="1" maxOccurs="1"/>
-        </xs:sequence>
-        <xs:attribute name="CpfURI" type="xs:string"/>
-    </xs:complexType>
-
-    <xs:complexType name="StoreNativeCpfOutputMsgType">
-        <xs:sequence>
-            <xs:element name="Result" type="tns:ResultType"/>
-            <xs:element name="ProcessSummary" type="tns:ProcessSummaryType" minOccurs="0" maxOccurs="1"/>
-        </xs:sequence>
-    </xs:complexType>
-
-    <xs:complexType name="StoreNativeInputMsgType">
-        <xs:sequence>
-            <xs:element name="processId" type="xs:int"/>
-            <xs:element name="version" type="xs:string"/>
-            <xs:element name="NativeType" type="xs:string"/>
-            <xs:element name="Native" type="xs:base64Binary" xmime:expectedContentTypes="application/octet-stream"/>
-        </xs:sequence>
-    </xs:complexType>
-
-    <xs:complexType name="StoreNativeOutputMsgType">
-        <xs:sequence>
-            <xs:element name="Result" type="tns:ResultType"/>
-        </xs:sequence>
-    </xs:complexType>
-
-    <xs:complexType name="StoreVersionInputMsgType">
-        <xs:sequence>
-            <xs:element name="Native" type="xs:base64Binary" xmime:expectedContentTypes="application/octet-stream"/>
-            <xs:element name="Cpf" type="xs:base64Binary" xmime:expectedContentTypes="application/octet-stream"/>
-            <xs:element name="Anf" type="xs:base64Binary" xmime:expectedContentTypes="application/octet-stream"/>
-            <xs:element name="EditSession" type="tns:EditSessionType" minOccurs="1" maxOccurs="1"/>
-        </xs:sequence>
-        <xs:attribute name="EditSessionCode" type="xs:int"/>
-        <xs:attribute name="CpfURI" type="xs:string"/>
-    </xs:complexType>
-
-    <xs:complexType name="StoreVersionOutputMsgType">
-        <xs:sequence>
-            <xs:element name="Result" type="tns:ResultType"/>
-        </xs:sequence>
-    </xs:complexType>
-
-    <xs:complexType name="GetClustersRequestType">
-        <xs:sequence>
-            <xs:element name="ClusterFilter" type="tns:ClusterFilterType"/>
-        </xs:sequence>
-    </xs:complexType>
-
-
-    <xs:simpleType name="StringList">
-        <xs:list itemType="xs:string"/>
-    </xs:simpleType>
-
-    <xs:complexType name="GetClustersResponseType">
-        <xs:sequence>
-            <xs:element name="Clusters" type="tns:ClusterType" maxOccurs="unbounded"/>
-        </xs:sequence>
-    </xs:complexType>
-
-
-    <xs:complexType name="ClusterType">
-        <xs:sequence>
-            <xs:element name="ClusterLabel" type="xs:string"/>
-            <xs:element name="ClusterSize" type="xs:int"/>
-            <xs:element name="MedoidId" type="xs:int"/>
-            <xs:element name="AvgFragmentSize" type="xs:float"/>
-            <xs:element name="BCR" type="xs:double"/>
-            <xs:element name="RefactoringGain" type="xs:int"/>
-            <xs:element name="StandardizationEffort" type="xs:double"/>
-            <xs:element name="Fragments" type="tns:FragmentData" maxOccurs="unbounded"/>
-        </xs:sequence>
-        <xs:attribute name="ClusterId" type="xs:string"/>
-    </xs:complexType>
-
-
-    <xs:complexType name="FragmentDistancesType">
-        <xs:sequence>
-            <xs:element name="Distance" type="tns:DistanceType" maxOccurs="unbounded" minOccurs="1"/>
-        </xs:sequence>
-    </xs:complexType>
-
-    <xs:complexType name="DistanceType">
-        <xs:sequence>
-            <xs:element name="GED" type="xs:double"/>
-        </xs:sequence>
-        <xs:attribute name="FragmentId" type="xs:string"/>
-    </xs:complexType>
-
-    <xs:complexType name="FragmentData">
-        <xs:sequence>
-            <xs:element name="FragmentId" type="xs:int"/>
-            <xs:element name="FragmentLabel" type="xs:string"/>
-            <xs:element name="Distance" type="xs:double"/>
-            <xs:element name="FragmentSize" type="xs:int"/>
-            <xs:element name="ProcessAssociations" type="tns:ProcessAssociationsType" maxOccurs="unbounded" minOccurs="0"/>
-        </xs:sequence>
-    </xs:complexType>
-
-    <xs:complexType name="ClusterFilterType">
-        <xs:sequence>
-            <xs:element name="minClusterSize" type="xs:int"/>
-            <xs:element name="maxClusterSize" type="xs:int"/>
-            <xs:element name="minAvgFragmentSize" type="xs:float"/>
-            <xs:element name="maxAvgFragmentSize" type="xs:float"/>
-            <xs:element name="minBCR" type="xs:double"/>
-            <xs:element name="maxBCR" type="xs:double"/>
-        </xs:sequence>
-    </xs:complexType>
-
-    <xs:complexType name="GetFragmentInputMsgType">
-        <xs:sequence>
-            <xs:element name="FragmentId" type="xs:int"/>
-        </xs:sequence>
-    </xs:complexType>
-
-    <xs:complexType name="GetFragmentOutputMsgType">
-        <xs:sequence>
-            <xs:element name="Result" type="tns:ResultType"/>
-            <xs:element name="FragmentResult" type="tns:ExportFragmentResultType"/>
-        </xs:sequence>
-        <xs:attribute name="NativeType" type="xs:string"/>
-    </xs:complexType>
-
-    <xs:complexType name="ExportFragmentResultType">
-        <xs:sequence>
-            <xs:element name="Native" type="xs:base64Binary" xmime:expectedContentTypes="application/octet-stream"/>
-            <xs:element name="Message" type="tns:PluginMessages" minOccurs="1" maxOccurs="1"/>
-        </xs:sequence>
-    </xs:complexType>
-
-    <xs:complexType name="FragmentType">
-        <xs:sequence>
-            <xs:element name="FragmentId" type="xs:int"/>
-            <xs:element name="Content" type="xs:string"/>
-        </xs:sequence>
-    </xs:complexType>
-
-    <xs:complexType name="CreateGEDMatrixInputMsgType">
-        <xs:attribute name="empty" type="xs:string" use="optional"/>
-    </xs:complexType>
-
-    <xs:complexType name="CreateGEDMatrixOutputMsgType">
-        <xs:attribute name="completed" type="xs:boolean" use="optional"/>
-    </xs:complexType>
-
-
-    <xs:complexType name="CreateClustersInputMsgType">
-        <xs:sequence>
-            <xs:element name="ClusterSettings" type="tns:ClusterSettingsType"/>
-        </xs:sequence>
-    </xs:complexType>
-
-    <xs:complexType name="ClusterSettingsType">
-        <xs:sequence>
-            <xs:element name="Algorithm" type="xs:string"/>
-            <xs:element name="ClusteringParams" type="tns:ClusteringParameterType" maxOccurs="unbounded"  minOccurs="1">
-            </xs:element>
-            <xs:element name="ConstrainedProcessIds" type="tns:ConstrainedProcessIdsType"/>
-        </xs:sequence>
-    </xs:complexType>
-
-
-    <xs:complexType name="CreateClustersOutputMsgType">
-        <xs:sequence>
-            <xs:element name="ClusterSummaries" type="tns:ClusteringSummaryType"/>
-        </xs:sequence>
-    </xs:complexType>
-
-    <xs:complexType name="ClusteringSummaryType">
-        <xs:sequence>
-            <xs:element name="numClusters" type="xs:int"/>
-            <xs:element name="minClusterSize" type="xs:int"/>
-            <xs:element name="maxClusterSize" type="xs:int"/>
-            <xs:element name="minAvgFragmentSize" type="xs:float"/>
-            <xs:element name="maxAvgFragmentSize" type="xs:float"/>
-            <xs:element name="minBCR" type="xs:double"/>
-            <xs:element name="maxBCR" type="xs:double"/>
-        </xs:sequence>
-    </xs:complexType>
-
-    <xs:complexType name="ClusteringParameterType">
-        <xs:sequence>
-            <xs:element name="ParamName" type="xs:string"/>
-            <xs:element name="ParmaValue" type="xs:string"/>
-        </xs:sequence>
-    </xs:complexType>
-
-    <xs:complexType name="GetClusteringSummaryInputMsgType">
-        <xs:sequence>
-            <xs:element name="param1" type="xs:string"/>
-        </xs:sequence>
-    </xs:complexType>
-
-    <xs:complexType name="GetClusteringSummaryOutputMsgType">
-        <xs:sequence>
-            <xs:element name="ClusteringSummary" type="tns:ClusteringSummaryType"/>
-        </xs:sequence>
-    </xs:complexType>
-
-    <xs:complexType name="GetPairwiseDistancesInputMsgType">
-        <xs:sequence>
-            <xs:element name="FragmentIds" type="tns:FragmentIdsType"/>
-        </xs:sequence>
-    </xs:complexType>
-
-    <xs:complexType name="FragmentIdsType">
-        <xs:sequence>
-            <xs:element name="FragmentId" type="xs:int" maxOccurs="unbounded" minOccurs="1"/>
-        </xs:sequence>
-    </xs:complexType>
-
-    <xs:complexType name="GetPairwiseDistancesOutputMsgType">
-        <xs:sequence>
-            <xs:element name="PairDistances" type="tns:PairDistancesType"/>
-        </xs:sequence>
-    </xs:complexType>
-
-    <xs:complexType name="PairDistancesType">
-        <xs:sequence>
-            <xs:element name="PairDistance" type="tns:PairDistanceType" maxOccurs="unbounded" minOccurs="0"/>
-        </xs:sequence>
-    </xs:complexType>
-
-    <xs:complexType name="PairDistanceType">
-        <xs:sequence>
-            <xs:element name="FragmentId1" type="xs:int"/>
-            <xs:element name="FragmentId2" type="xs:int"/>
-            <xs:element name="Distance" type="xs:double"/>
-        </xs:sequence>
-    </xs:complexType>
-
-    <xs:complexType name="ProcessAssociationsType">
-        <xs:sequence>
-            <xs:element name="ProcessId" type="xs:int"/>
-            <xs:element name="ProcessName" type="xs:string"/>
-            <xs:element name="BranchName" type="xs:string"/>
-            <xs:element name="ProcessVersionId" type="xs:int"/>
-            <xs:element name="ProcessVersionNumber" type="xs:string"/>
-        </xs:sequence>
-    </xs:complexType>
-
-    <xs:complexType name="ConstrainedProcessIdsType">
-        <xs:sequence>
-            <xs:element name="ProcessId" type="xs:int" maxOccurs="unbounded" minOccurs="0"/>
-        </xs:sequence>
-    </xs:complexType>
-
-    <xs:complexType name="GetClusterSummariesInputMsgType">
-        <xs:sequence>
-            <xs:element name="filter" type="tns:ClusterFilterType"/>
-        </xs:sequence>
-    </xs:complexType>
-
-    <xs:complexType name="GetClusterSummariesOutputMsgType">
-        <xs:sequence>
-            <xs:element name="clusterSummaries" type="tns:ClusterSummaryType" maxOccurs="unbounded" minOccurs="0"/>
-        </xs:sequence>
-    </xs:complexType>
-
-    <xs:complexType name="GetGedMatrixSummaryInputMsgType">
-        <xs:attribute name="empty" type="xs:string" use="optional"/>
-    </xs:complexType>
-
-    <xs:complexType name="GetGedMatrixSummaryOutputMsgType">
-        <xs:sequence>
-            <xs:element name="gedMatrixSummary" type="tns:GedMatrixSummaryType" maxOccurs="1" minOccurs="1"/>
-        </xs:sequence>
-    </xs:complexType>
-
-    <xs:complexType name="ClusterSummaryType">
-        <xs:sequence>
-            <xs:element name="ClusterLabel" type="xs:string"/>
-            <xs:element name="ClusterSize" type="xs:int"/>
-            <xs:element name="MedoidId" type="xs:int"/>
-            <xs:element name="AvgFragmentSize" type="xs:float"/>
-            <xs:element name="BCR" type="xs:double"/>
-            <xs:element name="RefactoringGain" type="xs:int"/>
-            <xs:element name="StandardizationEffort" type="xs:double"/>
-        </xs:sequence>
-        <xs:attribute name="ClusterId" type="xs:int"/>
-    </xs:complexType>
-
-    <xs:complexType name="GedMatrixSummaryType">
-        <xs:sequence>
-            <xs:element name="Result" type="tns:ResultType"/>
-            <xs:element name="built" type="xs:boolean"/>
-            <xs:element name="buildDate" type="xs:dateTime"/>
-        </xs:sequence>
-    </xs:complexType>
-
-    <xs:complexType name="GetClusterInputMsgType">
-        <xs:sequence>
-            <xs:element name="ClusterId" type="xs:int"/>
-        </xs:sequence>
-    </xs:complexType>
-
-    <xs:complexType name="GetClusterOutputMsgType">
-        <xs:sequence>
-            <xs:element name="Cluster" type="tns:ClusterType"/>
-        </xs:sequence>
-    </xs:complexType>
-</xs:schema>+<?xml version="1.0" encoding="UTF-8"?>
+<!--
+  ~ Copyright © 2009-2015 The Apromore Initiative.
+  ~
+  ~ This file is part of "Apromore".
+  ~
+  ~ "Apromore" is free software; you can redistribute it and/or modify
+  ~ it under the terms of the GNU Lesser General Public License as
+  ~ published by the Free Software Foundation; either version 3 of the
+  ~ License, or (at your option) any later version.
+  ~
+  ~ "Apromore" is distributed in the hope that it will be useful,
+  ~ but WITHOUT ANY WARRANTY; without even the implied warranty of
+  ~ MERCHANTABILITY or FITNESS FOR A PARTICULAR PURPOSE. See the
+  ~ GNU Lesser General Public License for more details.
+  ~
+  ~ You should have received a copy of the GNU Lesser General Public
+  ~ License along with this program.
+  ~ If not, see <http://www.gnu.org/licenses/lgpl-3.0.html>.
+  -->
+
+<xs:schema xmlns:xs="http://www.w3.org/2001/XMLSchema" xmlns:tns="urn:qut-edu-au:schema:apromore:manager"
+           xmlns:xmime="http://www.w3.org/2005/05/xmlmime" xmlns:xsi="http://www.w3.org/2001/XMLSchema-instance"
+           targetNamespace="urn:qut-edu-au:schema:apromore:manager"
+           elementFormDefault="qualified" attributeFormDefault="unqualified" version="5.0"
+           xsi:schemaLocation="http://www.w3.org/2005/05/xmlmime" >
+
+    <xs:element name="TabAPQLRequest" type="tns:TabAPQLInputMsgType"/>
+    <xs:element name="TabAPQLResponse" type="tns:TabAPQLOutputMsgType"/>
+
+    <xs:element name="DBRequest" type="tns:DBInputMsgType"/>
+    <xs:element name="DBResponse" type="tns:DBOutputMsgType"/>
+
+    <xs:complexType name="DBInputMsgType">
+        <xs:attribute name="table" type="xs:string"/>
+        <xs:attribute name="columnName" type="xs:string"/>
+    </xs:complexType>
+
+    <xs:complexType name="DBOutputMsgType">
+        <xs:sequence>
+            <xs:element name="labels" type="xs:string" minOccurs="0" maxOccurs="unbounded"/>
+        </xs:sequence>
+    </xs:complexType>
+
+    <xs:complexType name="TabAPQLInputMsgType">
+        <xs:sequence>
+            <xs:element name="results" type="tns:ResultPQL" minOccurs="0" maxOccurs="unbounded"/>
+            <xs:element name="details" type="tns:Detail" minOccurs="0" maxOccurs="unbounded"/>
+        </xs:sequence>
+        <xs:attribute name="userID" type="xs:string"/>
+        <xs:attribute name="query" type="xs:string"/>
+        <xs:attribute name="nameQuery" type="xs:string"/>
+    </xs:complexType>
+
+    <xs:complexType name="TabAPQLOutputMsgType">
+        <xs:sequence>
+            <xs:element name="Result" type="tns:ResultType" minOccurs="1" maxOccurs="1"/>
+        </xs:sequence>
+        <xs:attribute name="userID" type="xs:string"/>
+    </xs:complexType>
+
+    <xs:complexType name="ResultPQL">
+        <xs:sequence>
+            <xs:element name="attributesToShow" type="xs:boolean" minOccurs="0" maxOccurs="8"/>
+            <xs:element name="pst" type="tns:ProcessSummaryType"/>
+            <xs:element name="vst" type="tns:VersionSummaryType"/>
+        </xs:sequence>
+
+    </xs:complexType>
+
+    <xs:complexType name="Detail">
+        <xs:sequence>
+            <xs:element name="detail" type="xs:string" minOccurs="0" maxOccurs="unbounded"/>
+        </xs:sequence>
+        <xs:attribute name="labelOne" type="xs:string"/>
+        <xs:attribute name="similarityLabelOne" type="xs:string"/>
+    </xs:complexType>
+
+    <xs:element name="DetailRequest" type="tns:DetailInputMsgType"/>
+    <xs:element name="DetailResponse" type="tns:DetailOutputMsgType"/>
+
+    <xs:complexType name="DetailInputMsgType">
+    </xs:complexType>
+
+    <xs:complexType name="DetailOutputMsgType">
+        <xs:sequence>
+            <xs:element name="detail" type="tns:Detail" minOccurs="0" maxOccurs="unbounded"/>
+        </xs:sequence>
+    </xs:complexType>
+
+
+    <!-- Manager -->
+    <xs:element name="IsGEDReadyRequest" type="tns:IsGEDReadyInputMsgType"/>
+    <xs:element name="ISGEDReadyResponse" type="tns:IsGEDReadyOutputMsgType"/>
+    <xs:element name="ReadDomainsRequest" type="tns:ReadDomainsInputMsgType"/>
+    <xs:element name="ReadDomainsResponse" type="tns:ReadDomainsOutputMsgType"/>
+    <xs:element name="ReadNativeTypesRequest" type="tns:ReadNativeTypesInputMsgType"/>
+    <xs:element name="ReadNativeTypesResponse" type="tns:ReadNativeTypesOutputMsgType"/>
+    <xs:element name="ReadUserByUsernameRequest" type="tns:ReadUserByUsernameInputMsgType"/>
+    <xs:element name="ReadUserByUsernameResponse" type="tns:ReadUserByUsernameOutputMsgType"/>
+    <xs:element name="ReadUserByEmailRequest" type="tns:ReadUserByEmailInputMsgType"/>
+    <xs:element name="ReadUserByEmailResponse" type="tns:ReadUserByEmailOutputMsgType"/>
+    <xs:element name="ReadAllUsersRequest" type="tns:ReadAllUsersInputMsgType"/>
+    <xs:element name="ReadAllUsersResponse" type="tns:ReadAllUsersOutputMsgType"/>
+    <xs:element name="WriteUserRequest" type="tns:WriteUserInputMsgType"/>
+    <xs:element name="WriteUserResponse" type="tns:WriteUserOutputMsgType"/>
+    <xs:element name="ResetUserPasswordRequest" type="tns:ResetUserPasswordInputMsgType"/>
+    <xs:element name="ResetUserPasswordResponse" type="tns:ResetUserPasswordOutputMsgType"/>
+    <xs:element name="UpdateSearchHistoryRequest" type="tns:UpdateSearchHistoryInputMsgType"/>
+    <xs:element name="UpdateSearchHistoryResponse" type="tns:UpdateSearchHistoryOutputMsgType"/>
+    <xs:element name="EditProcessDataRequest" type="tns:EditProcessDataInputMsgType"/>
+    <xs:element name="EditProcessDataResponse" type="tns:EditProcessDataOutputMsgType"/>
+    <xs:element name="DeleteProcessVersionsRequest" type="tns:DeleteProcessVersionsInputMsgType"/>
+    <xs:element name="DeleteProcessVersionsResponse" type="tns:DeleteProcessVersionsOutputMsgType"/>
+    <xs:element name="ImportProcessRequest" type="tns:ImportProcessInputMsgType"/>
+    <xs:element name="ImportProcessResponse" type="tns:ImportProcessOutputMsgType"/>
+    <xs:element name="ExportFormatRequest" type="tns:ExportFormatInputMsgType"/>
+    <xs:element name="ExportFormatResponse" type="tns:ExportFormatOutputMsgType"/>
+    <xs:element name="UpdateProcessRequest" type="tns:UpdateProcessInputMsgType"/>
+    <xs:element name="UpdateProcessResponse" type="tns:UpdateProcessOutputMsgType"/>
+    <xs:element name="GetFragmentRequest" type="tns:GetFragmentInputMsgType"/>
+    <xs:element name="GetFragmentResponse" type="tns:GetFragmentOutputMsgType"/>
+    <xs:element name="GetWorkspaceFolderTreeRequest" type="tns:GetWorkspaceFolderTreeInputMsgType"/>
+    <xs:element name="GetWorkspaceFolderTreeResponse" type="tns:GetWorkspaceFolderTreeOutputMsgType"/>
+    <xs:element name="GetSubFoldersRequest" type="tns:GetSubFoldersInputMsgType"/>
+    <xs:element name="GetSubFoldersResponse" type="tns:GetSubFoldersOutputMsgType"/>
+    <xs:element name="GetBreadcrumbsRequest" type="tns:GetBreadcrumbsInputMsgType"/>
+    <xs:element name="GetBreadcrumbsResponse" type="tns:GetBreadcrumbsOutputMsgType"/>
+    <xs:element name="GetFolderGroupsRequest" type="tns:GetFolderGroupsInputMsgType"/>
+    <xs:element name="GetFolderGroupsResponse" type="tns:GetFolderGroupsOutputMsgType"/>
+    <xs:element name="GetProcessGroupsRequest" type="tns:GetProcessGroupsInputMsgType"/>
+    <xs:element name="GetProcessGroupsResponse" type="tns:GetProcessGroupsOutputMsgType"/>
+    <xs:element name="CreateUserRequest" type="tns:CreateUserInputMsgType"/>
+    <xs:element name="CreateUserResponse" type="tns:CreateUserOutputMsgType"/>
+    <xs:element name="GetProcessesRequest" type="tns:GetProcessesInputMsgType"/>
+    <xs:element name="GetProcessesResponse" type="tns:GetProcessesOutputMsgType"/>
+    <xs:element name="CreateFolderRequest" type="tns:CreateFolderInputMsgType"/>
+    <xs:element name="CreateFolderResponse" type="tns:CreateFolderOutputMsgType"/>
+    <xs:element name="UpdateFolderRequest" type="tns:UpdateFolderInputMsgType"/>
+    <xs:element name="UpdateFolderResponse" type="tns:UpdateFolderOutputMsgType"/>
+    <xs:element name="DeleteFolderRequest" type="tns:DeleteFolderInputMsgType"/>
+    <xs:element name="DeleteFolderResponse" type="tns:DeleteFolderOutputMsgType"/>
+    <xs:element name="SearchGroupsRequest" type="tns:SearchGroupsInputMsgType"/>
+    <xs:element name="SearchGroupsResponse" type="tns:SearchGroupsOutputMsgType"/>
+    <xs:element name="SearchUserRequest" type="tns:SearchUserInputMsgType"/>
+    <xs:element name="SearchUserResponse" type="tns:SearchUserOutputMsgType"/>
+    <xs:element name="SaveFolderPermissionsRequest" type="tns:SaveFolderPermissionsInputMsgType"/>
+    <xs:element name="SaveFolderPermissionsResponse" type="tns:SaveFolderPermissionsOutputMsgType"/>
+    <xs:element name="SaveProcessPermissionsRequest" type="tns:SaveProcessPermissionsInputMsgType"/>
+    <xs:element name="SaveProcessPermissionsResponse" type="tns:SaveProcessPermissionsOutputMsgType"/>
+    <xs:element name="RemoveFolderPermissionsRequest" type="tns:RemoveFolderPermissionsInputMsgType"/>
+    <xs:element name="RemoveFolderPermissionsResponse" type="tns:RemoveFolderPermissionsOutputMsgType"/>
+    <xs:element name="RemoveProcessPermissionsRequest" type="tns:RemoveProcessPermissionsInputMsgType"/>
+    <xs:element name="RemoveProcessPermissionsResponse" type="tns:RemoveProcessPermissionsOutputMsgType"/>
+    <xs:element name="AddProcessToFolderRequest" type="tns:AddProcessToFolderInputMsgType"/>
+    <xs:element name="AddProcessToFolderResponse" type="tns:AddProcessToFolderOutputMsgType"/>
+
+
+    <!-- ComputeMeasurements -->
+    <xs:element name="ComputeMeasurementsRequest" type="tns:ComputeMeasurementsInputMsgType"/>
+    <xs:element name="ComputeMeasurementsResponse" type="tns:ComputeMeasurementsOutputMsgType"/>
+
+    <xs:complexType name="ComputeMeasurementsInputMsgType">
+        <xs:sequence>
+            <xs:element name="Process" type="xs:string" minOccurs="1" maxOccurs="1"/>
+        </xs:sequence>
+    </xs:complexType>
+
+    <xs:complexType name="ComputeMeasurementsOutputMsgType">
+        <xs:sequence>
+            <xs:element name="Result" type="tns:ResultType" minOccurs="1" maxOccurs="1"/>
+        </xs:sequence>
+    </xs:complexType>
+
+    <!-- DiagramStructuring from Editor -->
+    <xs:element name="StructureBPMNModelRequest" type="tns:StructureBPMNModelInputMsgType"/>
+    <xs:element name="StructureBPMNModelResponse" type="tns:StructureBPMNModelOutputMsgType"/>
+
+    <xs:complexType name="StructureBPMNModelInputMsgType">
+        <xs:sequence>
+            <xs:element name="Process" type="xs:string" minOccurs="1" maxOccurs="1"/>
+        </xs:sequence>
+    </xs:complexType>
+    
+    <xs:complexType name="StructureBPMNModelOutputMsgType">
+        <xs:sequence>
+            <xs:element name="Result" type="tns:ResultType" minOccurs="1" maxOccurs="1"/>
+        </xs:sequence>
+    </xs:complexType>
+
+    <!-- DiagramStructuring from Manager -->
+    <xs:element name="StructureBPMNProcessRequest" type="tns:StructureBPMNProcessInputMsgType"/>
+    <xs:element name="StructureBPMNProcessResponse" type="tns:StructureBPMNProcessOutputMsgType"/>
+
+    <xs:complexType name="StructureBPMNProcessInputMsgType">
+        <xs:attribute name="ProcessId" type="xs:int"/>
+        <xs:attribute name="ProcessName" type="xs:string"/>
+        <xs:attribute name="BranchName" type="xs:string"/>
+        <xs:attribute name="VersionNumber" type="xs:string"/>
+        <xs:attribute name="Username" type="xs:string"/>
+        <xs:attribute name="FolderId" type="xs:int"/>
+        <xs:attribute name="Domain" type="xs:string"/>
+    </xs:complexType>
+
+    <xs:complexType name="StructureBPMNProcessOutputMsgType">
+        <xs:sequence>
+            <xs:element name="ProcessSummary" type="tns:ProcessSummaryType" minOccurs="1" maxOccurs="1"/>
+            <xs:element name="Result" type="tns:ResultType" minOccurs="1" maxOccurs="1"/>
+        </xs:sequence>
+    </xs:complexType>
+
+    <!-- BPMNMiner -->
+    <xs:element name="DiscoverBPMNModelRequest" type="tns:DiscoverBPMNModelInputMsgType"/>
+    <xs:element name="DiscoverBPMNModelResponse" type="tns:DiscoverBPMNModelOutputMsgType"/>
+
+    <xs:complexType name="DiscoverBPMNModelInputMsgType">
+        <xs:sequence>
+            <xs:element name="XESGZLog" type="xs:base64Binary"/>
+            <xs:element name="miningAlgorithm" type="xs:int"/>
+            <xs:element name="dependencyAlgorithm" type="xs:int"/>
+            <xs:element name="sortLog" type="xs:boolean"/>
+            <xs:element name="structProcess" type="xs:boolean"/>
+            <xs:element name="interruptingEventTolerance" type="xs:double"/>
+            <xs:element name="multiInstancePercentage" type="xs:double"/>
+            <xs:element name="multiInstanceTolerance" type="xs:double"/>
+            <xs:element name="timerEventPercentage" type="xs:double"/>
+            <xs:element name="timerEventTolerance" type="xs:double"/>
+            <xs:element name="noiseThreshold" type="xs:double"/>
+            <xs:element name="canditateEntities" type="tns:BPMNMinerList" minOccurs="0"/>
+            <xs:element name="primaryKeySelections" type="tns:BPMNMinerMap" minOccurs="0"/>
+        </xs:sequence>
+    </xs:complexType>
+
+    <xs:complexType name="DiscoverBPMNModelOutputMsgType">
+        <xs:sequence>
+            <xs:element name="Result" type="tns:ResultType" minOccurs="1" maxOccurs="1"/>
+        </xs:sequence>
+    </xs:complexType>
+
+    <xs:complexType name="BPMNMinerMap">
+        <xs:sequence minOccurs="0" maxOccurs="unbounded">
+            <xs:element name="entries" type="tns:BPMNMinerEntry"/>
+        </xs:sequence>
+    </xs:complexType>
+
+    <xs:complexType name="BPMNMinerEntry">
+        <xs:sequence minOccurs="1" maxOccurs="1">
+            <xs:element name="key" type="tns:BPMNMinerSet"/>
+            <xs:element name="value" type="tns:BPMNMinerSet"/>
+        </xs:sequence>
+    </xs:complexType>
+
+    <xs:complexType name="BPMNMinerSet">
+        <xs:sequence maxOccurs="unbounded">
+            <xs:element name="elements" type="xs:string"/>
+        </xs:sequence>
+    </xs:complexType>
+
+    <xs:complexType name="BPMNMinerList">
+        <xs:sequence>
+            <xs:element name="elements" type="xs:string" minOccurs="0" maxOccurs="unbounded"/>
+        </xs:sequence>
+    </xs:complexType>
+
+    <xs:complexType name="Selection">
+        <xs:attribute name="name" type="xs:string"/>
+        <xs:attribute name="selected" type="xs:boolean"/>
+    </xs:complexType>
+
+    <!-- Clustering -->
+    <xs:element name="CreateGEDMatrixRequest" type="tns:CreateGEDMatrixInputMsgType"/>
+    <xs:element name="CreateGEDMatrixResponse" type="tns:CreateGEDMatrixOutputMsgType"/>
+    <xs:element name="CreateClustersRequest" type="tns:CreateClustersInputMsgType"/>
+    <xs:element name="CreateClustersResponse" type="tns:CreateClustersOutputMsgType"/>
+    <xs:element name="GetClustersRequest" type="tns:GetClustersRequestType"/>
+    <xs:element name="GetClustersResponse" type="tns:GetClustersResponseType"/>
+    <xs:element name="GetClusteringSummaryRequest" type="tns:GetClusteringSummaryInputMsgType"/>
+    <xs:element name="GetClusteringSummaryResponse" type="tns:GetClusteringSummaryOutputMsgType"/>
+    <xs:element name="GetClusterSummariesRequest" type="tns:GetClusterSummariesInputMsgType"/>
+    <xs:element name="GetClusterSummariesResponse" type="tns:GetClusterSummariesOutputMsgType"/>
+    <xs:element name="GetGedMatrixSummaryRequest" type="tns:GetGedMatrixSummaryInputMsgType"/>
+    <xs:element name="GetGedMatrixSummaryResponse" type="tns:GetGedMatrixSummaryOutputMsgType"/>
+    <xs:element name="GetClusterRequest" type="tns:GetClusterInputMsgType"/>
+    <xs:element name="GetClusterResponse" type="tns:GetClusterOutputMsgType"/>
+    <xs:element name="PairwiseDistancesRequest" type="tns:GetPairwiseDistancesInputMsgType" />
+    <xs:element name="PairwiseDistancesResponse" type="tns:GetPairwiseDistancesOutputMsgType"/>
+
+
+    <!-- Retrieve Process Summaries -->
+    <xs:element name="ReadProcessSummariesRequest" type="tns:ReadProcessSummariesInputMsgType"/>
+    <xs:element name="ReadProcessSummariesResponse" type="tns:ReadProcessSummariesOutputMsgType"/>
+    <xs:element name="RunAPQLRequest" type="tns:RunAPQLInputMsgType"/>
+    <xs:element name="RunAPQLResponse" type="tns:RunAPQLOutputMsgType"/>
+    <xs:element name="WriteAnnotationRequest" type="tns:WriteAnnotationInputMsgType"/>
+    <xs:element name="WriteAnnotationResponse" type="tns:WriteAnnotationOutputMsgType"/>
+
+    <!-- ToolBox -->
+    <xs:element name="SearchForSimilarProcessesRequest" type="tns:SearchForSimilarProcessesInputMsgType"/>
+    <xs:element name="SearchForSimilarProcessesResponse" type="tns:SearchForSimilarProcessesOutputMsgType"/>
+    <xs:element name="MergeProcessesRequest" type="tns:MergeProcessesInputMsgType"/>
+    <xs:element name="MergeProcessesResponse" type="tns:MergeProcessesOutputMsgType"/>
+
+    <xs:element name="ProDriftDetectorRequest" type="tns:ProDriftDetectorInputMsgType"/>
+    <xs:element name="ProDriftDetectorResponse" type="tns:ProDriftDetectorOutputMsgType"/>
+
+    <!-- Plugins -->
+    <xs:element name="ReadInstalledPluginsRequest" type="tns:ReadInstalledPluginsInputMsgType"/>
+    <xs:element name="ReadInstalledPluginsResponse" type="tns:ReadInstalledPluginsOutputMsgType"/>
+    <xs:element name="ReadPluginInfoRequest" type="tns:ReadPluginInfoInputMsgType"/>
+    <xs:element name="ReadPluginInfoResponse" type="tns:ReadPluginInfoOutputMsgType"/>
+
+    <!-- Canoniser -->
+    <xs:element name="ReadCanoniserInfoRequest" type="tns:ReadCanoniserInfoInputMsgType"/>
+    <xs:element name="ReadCanoniserInfoResponse" type="tns:ReadCanoniserInfoOutputMsgType"/>
+    <xs:element name="ReadInitialNativeFormatRequest" type="tns:ReadInitialNativeFormatInputMsgType"/>
+    <xs:element name="ReadInitialNativeFormatResponse" type="tns:ReadInitialNativeFormatOutputMsgType"/>
+    <xs:element name="ReadNativeMetaDataRequest" type="tns:ReadNativeMetaDataInputMsgType"/>
+    <xs:element name="ReadNativeMetaDataResponse" type="tns:ReadNativeMetaDataOutputMsgType"/>
+
+    <!-- Deployment Plugin -->
+    <xs:element name="ReadDeploymentPluginInfoRequest" type="tns:ReadDeploymentPluginInfoInputMsgType"/>
+    <xs:element name="ReadDeploymentPluginInfoResponse" type="tns:ReadDeploymentPluginInfoOutputMsgType"/>
+    <xs:element name="DeployProcessRequest" type="tns:DeployProcessInputMsgType"/>
+    <xs:element name="DeployProcessResponse" type="tns:DeployProcessOutputMsgType"/>
+
+
+    <!-- Plugin Messages -->
+    <xs:complexType name="ReadPluginInfoInputMsgType">
+        <xs:attribute name="pluginName" type="xs:string"/>
+        <xs:attribute name="pluginVersion" type="xs:string"/>
+    </xs:complexType>
+    <xs:complexType name="ReadPluginInfoOutputMsgType">
+        <xs:sequence>
+            <xs:element name="Result" type="tns:ResultType" minOccurs="1" maxOccurs="1"/>
+            <xs:element name="PluginInfoResult" type="tns:PluginInfoResult"/>
+        </xs:sequence>
+    </xs:complexType>
+
+    <xs:complexType name="ReadInstalledPluginsInputMsgType">
+        <xs:attribute name="typeFilter" type="xs:string" use="optional"/>
+    </xs:complexType>
+    <xs:complexType name="ReadInstalledPluginsOutputMsgType">
+        <xs:sequence>
+            <xs:element name="Result" type="tns:ResultType" minOccurs="1" maxOccurs="1"/>
+            <xs:element name="PluginInfo" type="tns:PluginInfo" minOccurs="0" maxOccurs="unbounded"/>
+        </xs:sequence>
+    </xs:complexType>
+
+    <!-- Plugin Data Types -->
+    <xs:complexType name="PluginInfoResult">
+        <xs:sequence>
+            <xs:element name="MandatoryParameters" type="tns:PluginParameters" minOccurs="0" maxOccurs="1"/>
+            <xs:element name="OptionalParameters" type="tns:PluginParameters" minOccurs="0" maxOccurs="1"/>
+            <xs:element name="PluginInfo" type="tns:PluginInfo" minOccurs="1" maxOccurs="1"/>
+        </xs:sequence>
+    </xs:complexType>
+
+    <xs:complexType name="PluginInfo">
+        <xs:attribute name="name" type="xs:string"/>
+        <xs:attribute name="version" type="xs:string"/>
+        <xs:attribute name="description" type="xs:string"/>
+        <xs:attribute name="type" type="xs:string"/>
+        <xs:attribute name="author" type="xs:string"/>
+        <xs:attribute name="email" type="xs:string"/>
+    </xs:complexType>
+
+    <xs:complexType name="PluginParameters">
+        <xs:sequence>
+            <xs:element name="Parameter" type="tns:PluginParameter" minOccurs="0" maxOccurs="unbounded"/>
+        </xs:sequence>
+    </xs:complexType>
+
+    <xs:complexType name="PluginParameter">
+        <xs:sequence>
+            <xs:element name="value" type="xs:anySimpleType"/>
+        </xs:sequence>
+        <xs:attribute name="id" type="xs:string"/>
+        <xs:attribute name="name" type="xs:string"/>
+        <xs:attribute name="description" type="xs:string" use="optional"/>
+        <xs:attribute name="class" type="xs:string"/>
+        <xs:attribute name="isMandatory" type="xs:boolean"/>
+        <xs:attribute name="category" type="xs:string"/>
+    </xs:complexType>
+
+    <xs:complexType name="PluginMessages">
+        <xs:sequence>
+            <xs:element name="Message" type="tns:PluginMessage" minOccurs="0" maxOccurs="unbounded"/>
+        </xs:sequence>
+    </xs:complexType>
+    <xs:complexType name="PluginMessage">
+        <xs:sequence>
+            <xs:element name="value" type="xs:string"/>
+        </xs:sequence>
+    </xs:complexType>
+
+    <!-- Canoniser Message Types -->
+    <xs:complexType name="ReadCanoniserInfoInputMsgType">
+        <xs:attribute name="nativeType" type="xs:string"/>
+    </xs:complexType>
+    <xs:complexType name="ReadCanoniserInfoOutputMsgType">
+        <xs:sequence>
+            <xs:element name="Result" type="tns:ResultType" minOccurs="1" maxOccurs="1"/>
+            <xs:element name="PluginInfo" type="tns:PluginInfo" minOccurs="1" maxOccurs="unbounded"/>
+        </xs:sequence>
+    </xs:complexType>
+
+    <xs:complexType name="ReadInitialNativeFormatInputMsgType">
+        <xs:sequence>
+            <xs:element name="NativeMetaData" type="tns:NativeMetaData"/>
+        </xs:sequence>
+        <xs:attribute name="nativeType" type="xs:string"/>
+        <xs:attribute name="canoniserName" type="xs:string" use="optional"/>
+        <xs:attribute name="canoniserVersion" type="xs:string" use="optional"/>
+    </xs:complexType>
+    <xs:complexType name="ReadInitialNativeFormatOutputMsgType">
+        <xs:sequence>
+            <xs:element name="Result" type="tns:ResultType" minOccurs="1" maxOccurs="1"/>
+            <xs:element name="NativeFormat" type="xs:base64Binary" xmime:expectedContentTypes="application/octet-stream"/>
+        </xs:sequence>
+    </xs:complexType>
+
+    <xs:complexType name="ReadNativeMetaDataInputMsgType">
+        <xs:sequence>
+            <xs:element name="NativeFormat" type="xs:base64Binary" xmime:expectedContentTypes="application/octet-stream"/>
+        </xs:sequence>
+        <xs:attribute name="nativeType" type="xs:string"/>
+        <xs:attribute name="canoniserName" type="xs:string" use="optional"/>
+        <xs:attribute name="canoniserVersion" type="xs:string" use="optional"/>
+    </xs:complexType>
+    <xs:complexType name="ReadNativeMetaDataOutputMsgType">
+        <xs:sequence>
+            <xs:element name="Result" type="tns:ResultType" minOccurs="1" maxOccurs="1"/>
+            <xs:element name="NativeMetaData" type="tns:NativeMetaData"/>
+        </xs:sequence>
+    </xs:complexType>
+
+    <!-- Canoniser Data Type -->
+    <xs:complexType name="NativeMetaData">
+        <xs:attribute name="processName" type="xs:string" use="optional"/>
+        <xs:attribute name="processAuthor" type="xs:string" use="optional"/>
+        <xs:attribute name="processVersion" type="xs:string" use="optional"/>
+        <xs:attribute name="processDocumentation" type="xs:string" use="optional"/>
+        <xs:attribute name="processCreated" type="xs:dateTime" use="optional"/>
+        <xs:attribute name="processLastUpdate" type="xs:dateTime" use="optional"/>
+    </xs:complexType>
+
+    <!-- Deployment Messages -->
+    <xs:complexType name="ReadDeploymentPluginInfoInputMsgType">
+        <xs:attribute name="nativeType" type="xs:string"/>
+    </xs:complexType>
+    <xs:complexType name="ReadDeploymentPluginInfoOutputMsgType">
+        <xs:sequence>
+            <xs:element name="Result" type="tns:ResultType" minOccurs="1" maxOccurs="1"/>
+            <xs:element name="PluginInfo" type="tns:PluginInfo" minOccurs="1" maxOccurs="unbounded"/>
+        </xs:sequence>
+    </xs:complexType>
+
+    <xs:complexType name="DeployProcessInputMsgType">
+        <xs:sequence>
+            <xs:element name="DeploymentParameters" type="tns:PluginParameters" minOccurs="1" maxOccurs="1"/>
+        </xs:sequence>
+        <xs:attribute name="processName" type="xs:string"/>
+        <xs:attribute name="versionName" type="xs:string"/>
+        <xs:attribute name="branchName" type="xs:string"/>
+        <xs:attribute name="nativeType" type="xs:string"/>
+        <xs:attribute name="deploymentPluginName" type="xs:string" use="optional"/>
+        <xs:attribute name="deploymentPluginVersion" type="xs:string" use="optional"/>
+    </xs:complexType>
+    <xs:complexType name="DeployProcessOutputMsgType">
+        <xs:sequence>
+            <xs:element name="Result" type="tns:ResultType" minOccurs="1" maxOccurs="1"/>
+            <xs:element name="Message" type="tns:PluginMessages" minOccurs="1" maxOccurs="1"/>
+        </xs:sequence>
+    </xs:complexType>
+
+    <!-- Common Data Types -->
+    <xs:complexType name="AnnotationsType">
+        <xs:sequence>
+            <xs:element minOccurs="0" maxOccurs="unbounded" name="AnnotationName" type="xs:string"/>
+        </xs:sequence>
+        <xs:attribute name="NativeType" type="xs:string"/>
+    </xs:complexType>
+
+    <xs:complexType name="CanonicalsType">
+        <xs:sequence>
+            <xs:element name="Canonical" type="tns:CanonicalType" minOccurs="1" maxOccurs="unbounded"/>
+        </xs:sequence>
+    </xs:complexType>
+
+    <xs:complexType name="CanonicalType">
+        <xs:sequence>
+            <xs:element name="ProcessId" type="xs:int"/>
+            <xs:element name="VersionName" type="xs:string"/>
+            <xs:element name="Cpf" type="xs:base64Binary" xmime:expectedContentTypes="application/octet-stream"/>
+        </xs:sequence>
+    </xs:complexType>
+
+    <xs:complexType name="EditSessionType">
+        <xs:attribute name="username" type="xs:string"/>
+        <xs:attribute name="nativeType" type="xs:string"/>
+        <xs:attribute name="folderId" type="xs:int"/>
+        <xs:attribute name="processId" type="xs:int"/>
+        <xs:attribute name="processName" type="xs:string"/>
+        <xs:attribute name="currentVersionNumber" type="xs:string"/>
+        <xs:attribute name="maxVersionNumber" type="xs:string"/>
+        <xs:attribute name="originalVersionNumber" type="xs:string"/>
+        <xs:attribute name="originalBranchName" type="xs:string"/>
+        <xs:attribute name="newBranchName" type="xs:string"/>
+        <xs:attribute name="createNewBranch" type="xs:boolean"/>
+        <xs:attribute name="domain" type="xs:string"/>
+        <xs:attribute name="creationDate" type="xs:string"/>
+        <xs:attribute name="lastUpdate" type="xs:string"/>
+        <xs:attribute name="withAnnotation" type="xs:boolean"/>
+        <xs:attribute name="annotation" type="xs:string"/>
+        <xs:attribute name="publicModel" type="xs:boolean" />
+    </xs:complexType>
+
+    <xs:complexType name="NativeTypesType">
+        <xs:sequence>
+            <xs:element name="NativeType" minOccurs="0" maxOccurs="unbounded" type="tns:FormatType"/>
+        </xs:sequence>
+    </xs:complexType>
+
+    <xs:complexType name="FormatType">
+        <xs:attribute name="format" type="xs:string"/>
+        <xs:attribute name="extension" type="xs:string"/>
+    </xs:complexType>
+
+    <xs:complexType name="DomainsType">
+        <xs:sequence>
+            <xs:element name="Domain" type="xs:string" minOccurs="0" maxOccurs="unbounded"/>
+        </xs:sequence>
+    </xs:complexType>
+
+    <xs:complexType name="GroupType">
+        <xs:attribute name="id" type="xs:string"/>
+        <xs:attribute name="name" type="xs:string"/>
+    </xs:complexType>
+
+    <xs:complexType name="UserType">
+        <xs:sequence>
+            <xs:element name="Roles" type="tns:RoleType" minOccurs="0" maxOccurs="unbounded"/>
+            <xs:element name="Permissions" type="tns:PermissionType" minOccurs="0" maxOccurs="unbounded"/>
+            <xs:element name="SearchHistories" type="tns:SearchHistoriesType" minOccurs="0" maxOccurs="unbounded"/>
+            <xs:element name="Membership" type="tns:MembershipType" minOccurs="0" maxOccurs="1"/>
+        </xs:sequence>
+        <xs:attribute name="id" type="xs:string"/>
+        <xs:attribute name="firstName" type="xs:string"/>
+        <xs:attribute name="lastName" type="xs:string"/>
+        <xs:attribute name="lastActivityDate" type="xs:string"/>
+        <xs:attribute name="username" type="xs:string"/>
+    </xs:complexType>
+
+    <xs:complexType name="WorkspaceType">
+        <xs:sequence>
+            <xs:element name="Folders" type="tns:FolderType" minOccurs="0" maxOccurs="unbounded"/>
+            <xs:element name="Processes" type="tns:ProcessSummaryType" minOccurs="0" maxOccurs="unbounded"/>
+        </xs:sequence>
+        <xs:attribute name="id" type="xs:int"/>
+        <xs:attribute name="workspaceName" type="xs:string"/>
+    </xs:complexType>
+
+    <xs:complexType name="FolderType">
+        <xs:sequence>
+            <xs:element name="Folders" type="tns:FolderType" minOccurs="0" maxOccurs="unbounded"/>
+            <xs:element name="Processes" type="tns:ProcessSummaryType" minOccurs="0" maxOccurs="unbounded"/>
+        </xs:sequence>
+        <xs:attribute name="id" type="xs:int"/>
+        <xs:attribute name="parentId" type="xs:int"/>
+        <xs:attribute name="folderName" type="xs:string"/>
+        <xs:attribute name="hasRead" type="xs:boolean"/>
+        <xs:attribute name="hasWrite" type="xs:boolean"/>
+        <xs:attribute name="hasOwnership" type="xs:boolean"/>
+    </xs:complexType>
+
+    <xs:complexType name="RoleType">
+        <xs:sequence>
+            <xs:element name="RolePermissions" type="tns:PermissionType" minOccurs="0" maxOccurs="unbounded"/>
+        </xs:sequence>
+        <xs:attribute name="id" type="xs:string"/>
+        <xs:attribute name="name" type="xs:string"/>
+    </xs:complexType>
+
+    <xs:complexType name="PermissionType">
+        <xs:attribute name="id" type="xs:string"/>
+        <xs:attribute name="name" type="xs:string"/>
+    </xs:complexType>
+
+    <xs:complexType name="MembershipType">
+        <xs:attribute name="id" type="xs:string"/>
+        <xs:attribute name="email" type="xs:string"/>
+        <xs:attribute name="locked" type="xs:boolean"/>
+        <xs:attribute name="approved" type="xs:boolean"/>
+        <xs:attribute name="password" type="xs:string" use="optional"/>
+        <xs:attribute name="passwordSalt" type="xs:string"/>
+        <xs:attribute name="passwordQuestion" type="xs:string"/>
+        <xs:attribute name="passwordAnswer" type="xs:string"/>
+        <xs:attribute name="failedLogins" type="xs:int"/>
+        <xs:attribute name="failedAnswers" type="xs:int"/>
+    </xs:complexType>
+
+    <xs:complexType name="GroupAccessType">
+        <xs:attribute name="groupId" type="xs:string"/>
+        <xs:attribute name="name" type="xs:string"/>
+        <xs:attribute name="hasRead" type="xs:boolean"/>
+        <xs:attribute name="hasWrite" type="xs:boolean"/>
+        <xs:attribute name="hasOwnership" type="xs:boolean"/>
+    </xs:complexType>
+
+    <xs:complexType name="UsernamesType">
+        <xs:sequence>
+            <xs:element name="Username" type="xs:string" minOccurs="1" maxOccurs="unbounded"/>
+        </xs:sequence>
+    </xs:complexType>
+
+    <xs:complexType name="SearchHistoriesType">
+        <xs:attribute name="search" type="xs:string"/>
+        <xs:attribute name="num" type="xs:int"/>
+    </xs:complexType>
+
+    <xs:complexType name="ResultType">
+        <xs:attribute name="message" type="xs:string"/>
+        <xs:attribute name="code" type="xs:int"/>
+    </xs:complexType>
+
+    <xs:complexType name="ProcessSummariesType">
+        <xs:sequence>
+            <xs:element minOccurs="0" maxOccurs="unbounded" name="ProcessSummary" type="tns:ProcessSummaryType"/>
+        </xs:sequence>
+        <xs:attribute name="total_process_count" type="xs:long"/>
+        <xs:attribute name="process_count" type="xs:long"/>
+        <xs:attribute name="offset" type="xs:long"/>
+    </xs:complexType>
+
+    <xs:complexType name="ProcessSummaryType">
+        <xs:sequence>
+            <xs:element minOccurs="1" maxOccurs="unbounded" name="VersionSummaries" type="tns:VersionSummaryType"/>
+            <xs:element minOccurs="0" maxOccurs="1" name="Folder" type="tns:FolderType"/>
+        </xs:sequence>
+        <xs:attribute name="original_native_type" type="xs:string"/>
+        <xs:attribute name="name" type="xs:string"/>
+        <xs:attribute name="id" type="xs:int"/>
+        <xs:attribute name="domain" type="xs:string"/>
+        <xs:attribute name="ranking" type="xs:string"/>
+        <xs:attribute name="makePublic" type="xs:boolean"/>
+        <xs:attribute name="last_version" type="xs:string"/>
+        <xs:attribute name="owner" type="xs:string"/>
+        <xs:attribute name="hasRead" type="xs:boolean"/>
+        <xs:attribute name="hasWrite" type="xs:boolean"/>
+        <xs:attribute name="hasOwnership" type="xs:boolean"/>
+        <xs:attribute name="pqlIndexerStatus" type="tns:IndexStatus"/>
+    </xs:complexType>
+
+    <!-- These enumeration names correspond to org.pql.index.IndexStatus. -->
+    <xs:simpleType name="IndexStatus">
+        <xs:restriction base="xs:string">
+            <xs:enumeration value="UNINDEXED"/>
+            <xs:enumeration value="INDEXING"/>
+            <xs:enumeration value="INDEXED"/>
+            <xs:enumeration value="CANNOTINDEX"/>
+        </xs:restriction>
+    </xs:simpleType>
+
+    <xs:complexType name="VersionSummaryType">
+        <xs:sequence>
+            <xs:element minOccurs="0" maxOccurs="unbounded" name="Annotations" type="tns:AnnotationsType"/>
+        </xs:sequence>
+        <xs:attribute name="ranking" type="xs:string"/>
+        <xs:attribute name="name" type="xs:string"/>
+        <xs:attribute name="last_update" type="xs:string"/>
+        <xs:attribute name="creation_date" type="xs:string"/>
+        <xs:attribute name="score" type="xs:double"/>
+        <xs:attribute name="versionNumber" type="xs:string"/>
+        <xs:attribute name="empty" type="xs:boolean"/>
+    </xs:complexType>
+
+    <xs:complexType name="ParametersType">
+        <xs:sequence>
+            <xs:element name="Parameter" type="tns:ParameterType" minOccurs="1" maxOccurs="unbounded"/>
+        </xs:sequence>
+    </xs:complexType>
+
+    <xs:complexType name="ParameterType">
+        <xs:sequence>
+            <xs:element name="Name" type="xs:string"/>
+            <xs:element name="Value" type="xs:double"/>
+        </xs:sequence>
+    </xs:complexType>
+
+    <xs:complexType name="ProcessVersion_idsType">
+        <xs:sequence>
+            <xs:element minOccurs="1" maxOccurs="unbounded" name="ProcessVersion_id" type="tns:ProcessVersion_idType"/>
+        </xs:sequence>
+    </xs:complexType>
+
+    <xs:complexType name="ProcessVersion_idType">
+        <xs:attribute name="ProcessId" type="xs:int"/>
+        <xs:attribute name="branchName" type="xs:string"/>
+        <xs:attribute name="VersionNumber" type="xs:string"/>
+    </xs:complexType>
+
+    <xs:complexType name="ProcessVersionType">
+        <xs:attribute name="ProcessId" type="xs:int"/>
+        <xs:attribute name="VersionName" type="xs:string"/>
+        <xs:attribute name="Score" type="xs:double"/>
+    </xs:complexType>
+
+    <!-- Manager Data Types -->
+    <xs:complexType name="SaveFolderPermissionsInputMsgType">
+        <xs:attribute name="folderId" type="xs:int"/>
+        <xs:attribute name="userId" type="xs:string"/>
+        <xs:attribute name="hasRead" type="xs:boolean"/>
+        <xs:attribute name="hasWrite" type="xs:boolean"/>
+        <xs:attribute name="hasOwnership" type="xs:boolean"/>
+    </xs:complexType>
+
+    <xs:complexType name="SaveFolderPermissionsOutputMsgType">
+        <xs:sequence>
+            <xs:element name="Result" type="tns:ResultType" minOccurs="1" maxOccurs="1"/>
+        </xs:sequence>
+        <xs:attribute name="Message" type="xs:string"/>
+    </xs:complexType>
+
+    <xs:complexType name="SaveProcessPermissionsInputMsgType">
+        <xs:attribute name="processId" type="xs:int"/>
+        <xs:attribute name="userId" type="xs:string"/>
+        <xs:attribute name="hasRead" type="xs:boolean"/>
+        <xs:attribute name="hasWrite" type="xs:boolean"/>
+        <xs:attribute name="hasOwnership" type="xs:boolean"/>
+    </xs:complexType>
+
+    <xs:complexType name="SaveProcessPermissionsOutputMsgType">
+        <xs:sequence>
+            <xs:element name="Result" type="tns:ResultType" minOccurs="1" maxOccurs="1"/>
+        </xs:sequence>
+        <xs:attribute name="Message" type="xs:string"/>
+    </xs:complexType>
+
+    <!-- Manager Data Types -->
+    <xs:complexType name="RemoveFolderPermissionsInputMsgType">
+        <xs:attribute name="folderId" type="xs:int"/>
+        <xs:attribute name="userId" type="xs:string"/>
+    </xs:complexType>
+
+    <xs:complexType name="RemoveFolderPermissionsOutputMsgType">
+        <xs:sequence>
+            <xs:element name="Result" type="tns:ResultType" minOccurs="1" maxOccurs="1"/>
+        </xs:sequence>
+        <xs:attribute name="Message" type="xs:string"/>
+    </xs:complexType>
+
+    <xs:complexType name="RemoveProcessPermissionsInputMsgType">
+        <xs:attribute name="processId" type="xs:int"/>
+        <xs:attribute name="userId" type="xs:string"/>
+    </xs:complexType>
+
+    <xs:complexType name="RemoveProcessPermissionsOutputMsgType">
+        <xs:sequence>
+            <xs:element name="Result" type="tns:ResultType" minOccurs="1" maxOccurs="1"/>
+        </xs:sequence>
+        <xs:attribute name="Message" type="xs:string"/>
+    </xs:complexType>
+
+    <xs:complexType name="SearchGroupsInputMsgType">
+        <xs:attribute name="searchString" type="xs:string"/>
+    </xs:complexType>
+
+    <xs:complexType name="SearchGroupsOutputMsgType">
+        <xs:sequence>
+            <xs:element name="Result" type="tns:ResultType" minOccurs="1" maxOccurs="1"/>
+            <xs:element name="Groups" type="tns:GroupType" minOccurs="0" maxOccurs="unbounded"/>
+        </xs:sequence>
+    </xs:complexType>
+
+    <xs:complexType name="SearchUserInputMsgType">
+        <xs:attribute name="searchString" type="xs:string"/>
+    </xs:complexType>
+
+    <xs:complexType name="SearchUserOutputMsgType">
+        <xs:sequence>
+            <xs:element name="Result" type="tns:ResultType" minOccurs="1" maxOccurs="1"/>
+            <xs:element name="Users" type="tns:UserType" minOccurs="0" maxOccurs="unbounded"/>
+        </xs:sequence>
+    </xs:complexType>
+
+    <xs:complexType name="IsGEDReadyInputMsgType">
+        <xs:attribute name="folderId" type="xs:int"/>
+    </xs:complexType>
+
+    <xs:complexType name="IsGEDReadyOutputMsgType">
+        <xs:attribute name="GEDReady" type="xs:boolean" />
+    </xs:complexType>
+
+    <xs:complexType name="ReadDomainsInputMsgType">
+        <xs:attribute name="Empty" type="xs:string" use="optional"/>
+    </xs:complexType>
+
+    <xs:complexType name="ReadDomainsOutputMsgType">
+        <xs:sequence>
+            <xs:element name="Result" type="tns:ResultType" minOccurs="1" maxOccurs="1"/>
+            <xs:element name="Domains" type="tns:DomainsType" minOccurs="1" maxOccurs="1"/>
+        </xs:sequence>
+    </xs:complexType>
+
+    <xs:complexType name="GetFolderGroupsInputMsgType">
+        <xs:attribute name="folderId" type="xs:int"/>
+    </xs:complexType>
+
+    <xs:complexType name="GetFolderGroupsOutputMsgType">
+        <xs:sequence>
+            <xs:element name="Result" type="tns:ResultType" minOccurs="1" maxOccurs="1"/>
+            <xs:element name="Groups" type="tns:GroupAccessType" minOccurs="0" maxOccurs="unbounded"/>
+        </xs:sequence>
+    </xs:complexType>
+
+    <xs:complexType name="GetProcessGroupsInputMsgType">
+        <xs:attribute name="processId" type="xs:int"/>
+    </xs:complexType>
+
+    <xs:complexType name="GetProcessGroupsOutputMsgType">
+        <xs:sequence>
+            <xs:element name="Result" type="tns:ResultType" minOccurs="1" maxOccurs="1"/>
+            <xs:element name="Groups" type="tns:GroupAccessType" minOccurs="0" maxOccurs="unbounded"/>
+        </xs:sequence>
+    </xs:complexType>
+
+    <xs:complexType name="ReadAllUsersInputMsgType">
+        <xs:attribute name="Empty" type="xs:string" use="optional"/>
+    </xs:complexType>
+
+    <xs:complexType name="ReadAllUsersOutputMsgType">
+        <xs:sequence>
+            <xs:element name="Result" type="tns:ResultType" minOccurs="1" maxOccurs="1"/>
+            <xs:element name="Usernames" type="tns:UsernamesType" minOccurs="1" maxOccurs="1"/>
+        </xs:sequence>
+    </xs:complexType>
+
+    <xs:complexType name="ReadUserByUsernameInputMsgType">
+        <xs:attribute name="username" type="xs:string"/>
+    </xs:complexType>
+
+    <xs:complexType name="ReadUserByUsernameOutputMsgType">
+        <xs:sequence>
+            <xs:element name="Result" type="tns:ResultType" minOccurs="1" maxOccurs="1"/>
+            <xs:element name="User" type="tns:UserType" minOccurs="1" maxOccurs="1"/>
+        </xs:sequence>
+    </xs:complexType>
+
+    <xs:complexType name="ReadUserByEmailInputMsgType">
+        <xs:attribute name="email" type="xs:string"/>
+    </xs:complexType>
+
+    <xs:complexType name="ReadUserByEmailOutputMsgType">
+        <xs:sequence>
+            <xs:element name="Result" type="tns:ResultType" minOccurs="1" maxOccurs="1"/>
+            <xs:element name="user" type="tns:UserType" minOccurs="1" maxOccurs="1"/>
+        </xs:sequence>
+    </xs:complexType>
+
+    <xs:complexType name="ResetUserPasswordInputMsgType">
+        <xs:attribute name="username" type="xs:string"/>
+        <xs:attribute name="password" type="xs:string"/>
+    </xs:complexType>
+
+    <xs:complexType name="ResetUserPasswordOutputMsgType">
+        <xs:sequence>
+            <xs:element name="result" type="tns:ResultType" minOccurs="1" maxOccurs="1"/>
+            <xs:element name="success" type="xs:boolean" minOccurs="1" maxOccurs="1"/>
+        </xs:sequence>
+    </xs:complexType>
+
+    <xs:complexType name="ReadNativeTypesInputMsgType">
+        <xs:attribute name="empty" type="xs:string" use="optional"/>
+    </xs:complexType>
+
+    <xs:complexType name="ReadNativeTypesOutputMsgType">
+        <xs:sequence>
+            <xs:element name="Result" type="tns:ResultType" minOccurs="1" maxOccurs="1"/>
+            <xs:element name="NativeTypes" type="tns:NativeTypesType" minOccurs="1" maxOccurs="1"/>
+        </xs:sequence>
+    </xs:complexType>
+
+    <xs:complexType name="EditProcessDataInputMsgType">
+        <xs:attribute name="processName" type="xs:string"/>
+        <xs:attribute name="id" type="xs:int"/>
+        <xs:attribute name="domain" type="xs:string"/>
+        <xs:attribute name="owner" type="xs:string"/>
+        <xs:attribute name="ranking" type="xs:string"/>
+        <xs:attribute name="newVersion" type="xs:string"/>
+        <xs:attribute name="preVersion" type="xs:string"/>
+        <xs:attribute name="makePublic" type="xs:boolean" />
+    </xs:complexType>
+
+    <xs:complexType name="EditProcessDataOutputMsgType">
+        <xs:sequence>
+            <xs:element name="Result" type="tns:ResultType" minOccurs="1" maxOccurs="1"/>
+        </xs:sequence>
+    </xs:complexType>
+
+    <xs:complexType name="GetWorkspaceFolderTreeInputMsgType">
+        <xs:attribute name="userId" type="xs:string"/>
+    </xs:complexType>
+
+    <xs:complexType name="GetWorkspaceFolderTreeOutputMsgType">
+        <xs:sequence>
+            <xs:element name="Result" type="tns:ResultType" minOccurs="1" maxOccurs="1"/>
+            <xs:element name="Folders" type="tns:FolderType" minOccurs="0" maxOccurs="unbounded"/>
+        </xs:sequence>
+    </xs:complexType>
+
+    <xs:complexType name="GetSubFoldersInputMsgType">
+        <xs:attribute name="userId" type="xs:string"/>
+        <xs:attribute name="folderId" type="xs:int"/>
+    </xs:complexType>
+
+    <xs:complexType name="GetSubFoldersOutputMsgType">
+        <xs:sequence>
+            <xs:element name="Result" type="tns:ResultType" minOccurs="1" maxOccurs="1"/>
+            <xs:element name="Folders" type="tns:FolderType" minOccurs="0" maxOccurs="unbounded"/>
+        </xs:sequence>
+    </xs:complexType>
+
+    <xs:complexType name="GetBreadcrumbsInputMsgType">
+        <xs:attribute name="userId" type="xs:string"/>
+        <xs:attribute name="folderId" type="xs:int"/>
+    </xs:complexType>
+
+    <xs:complexType name="GetBreadcrumbsOutputMsgType">
+        <xs:sequence>
+            <xs:element name="Result" type="tns:ResultType" minOccurs="1" maxOccurs="1"/>
+            <xs:element name="Folders" type="tns:FolderType" minOccurs="0" maxOccurs="unbounded"/>
+        </xs:sequence>
+    </xs:complexType>
+
+    <xs:complexType name="GetProcessesInputMsgType">
+        <xs:attribute name="userId" type="xs:string"/>
+        <xs:attribute name="folderId" type="xs:int"/>
+        <xs:attribute name="pageIndex" type="xs:int"/>
+        <xs:attribute name="pageSize" type="xs:int"/>
+    </xs:complexType>
+
+    <xs:complexType name="GetProcessesOutputMsgType">
+        <xs:sequence>
+            <xs:element name="Result" type="tns:ResultType" minOccurs="1" maxOccurs="1"/>
+            <xs:element name="Processes" type="tns:ProcessSummariesType" minOccurs="1" maxOccurs="1"/>
+        </xs:sequence>
+
+    </xs:complexType>
+
+    <xs:complexType name="CreateFolderInputMsgType">
+        <xs:attribute name="userId" type="xs:string"/>
+        <xs:attribute name="folderName" type="xs:string"/>
+        <xs:attribute name="parentFolderId" type="xs:int"/>
+        <xs:attribute name="GEDMatrixReady" type="xs:boolean" use="optional"/>
+    </xs:complexType>
+
+    <xs:complexType name="CreateFolderOutputMsgType">
+        <xs:sequence>
+            <xs:element name="Result" type="tns:ResultType" minOccurs="1" maxOccurs="1"/>
+        </xs:sequence>
+    </xs:complexType>
+
+    <xs:complexType name="AddProcessToFolderInputMsgType">
+        <xs:attribute name="processId" type="xs:int"/>
+        <xs:attribute name="folderId" type="xs:int"/>
+    </xs:complexType>
+
+    <xs:complexType name="AddProcessToFolderOutputMsgType">
+        <xs:sequence>
+            <xs:element name="Result" type="tns:ResultType" minOccurs="1" maxOccurs="1"/>
+        </xs:sequence>
+    </xs:complexType>
+
+    <xs:complexType name="UpdateFolderInputMsgType">
+        <xs:attribute name="folderId" type="xs:int"/>
+        <xs:attribute name="folderName" type="xs:string"/>
+        <xs:attribute name="GEDMatrixReady" type="xs:boolean" use="optional"/>
+    </xs:complexType>
+
+    <xs:complexType name="UpdateFolderOutputMsgType">
+        <xs:sequence>
+            <xs:element name="Result" type="tns:ResultType" minOccurs="1" maxOccurs="1"/>
+        </xs:sequence>
+    </xs:complexType>
+
+    <xs:complexType name="DeleteFolderInputMsgType">
+        <xs:attribute name="folderId" type="xs:int"/>
+    </xs:complexType>
+
+    <xs:complexType name="DeleteFolderOutputMsgType">
+        <xs:sequence>
+            <xs:element name="Result" type="tns:ResultType" minOccurs="1" maxOccurs="1"/>
+        </xs:sequence>
+    </xs:complexType>
+
+    <xs:complexType name="WriteUserInputMsgType">
+        <xs:sequence>
+            <xs:element name="User" type="tns:UserType"/>
+        </xs:sequence>
+    </xs:complexType>
+
+    <xs:complexType name="WriteUserOutputMsgType">
+        <xs:sequence>
+            <xs:element name="User" type="tns:UserType" minOccurs="1" maxOccurs="1"/>
+            <xs:element name="Result" type="tns:ResultType" minOccurs="1" maxOccurs="1"/>
+        </xs:sequence>
+    </xs:complexType>
+
+    <xs:complexType name="UpdateSearchHistoryInputMsgType">
+        <xs:sequence>
+            <xs:element name="User" type="tns:UserType"/>
+            <xs:element name="SearchHistory" type="tns:SearchHistoriesType" minOccurs="0" maxOccurs="unbounded"/>
+        </xs:sequence>
+    </xs:complexType>
+
+    <xs:complexType name="UpdateSearchHistoryOutputMsgType">
+        <xs:sequence>
+            <xs:element name="Result" type="tns:ResultType" minOccurs="1" maxOccurs="1"/>
+        </xs:sequence>
+    </xs:complexType>
+
+    <xs:complexType name="CreateUserInputMsgType">
+        <xs:sequence>
+            <xs:element name="User" type="tns:UserType"/>
+        </xs:sequence>
+    </xs:complexType>
+
+    <xs:complexType name="CreateUserOutputMsgType">
+        <xs:sequence>
+            <xs:element name="User" type="tns:UserType" minOccurs="1" maxOccurs="1"/>
+            <xs:element name="Result" type="tns:ResultType" minOccurs="1" maxOccurs="1"/>
+        </xs:sequence>
+    </xs:complexType>
+
+    <xs:complexType name="DeleteProcessVersionsInputMsgType">
+        <xs:sequence>
+            <xs:element name="ProcessVersionIdentifier" type="tns:ProcessVersionIdentifierType" minOccurs="1" maxOccurs="unbounded"/>
+        </xs:sequence>
+    </xs:complexType>
+
+    <xs:complexType name="DeleteProcessVersionsOutputMsgType">
+        <xs:sequence>
+            <xs:element name="Result" type="tns:ResultType"/>
+        </xs:sequence>
+    </xs:complexType>
+
+    <xs:complexType name="ImportProcessInputMsgType">
+        <xs:sequence>
+            <xs:element name="ProcessDescription" type="xs:base64Binary" xmime:expectedContentTypes="application/octet-stream"/>
+            <xs:element name="EditSession" type="tns:EditSessionType" minOccurs="1" maxOccurs="1"/>
+            <xs:element name="CanoniserParameters" type="tns:PluginParameters" minOccurs="1" maxOccurs="1"/>
+        </xs:sequence>
+        <xs:attribute name="AddFakeEvents" type="xs:boolean"/>
+    </xs:complexType>
+
+    <xs:complexType name="UpdateProcessInputMsgType">
+        <xs:sequence>
+            <xs:element name="Native" type="xs:base64Binary" xmime:expectedContentTypes="application/octet-stream"/>
+            <xs:element name="EditSession" type="tns:EditSessionType" minOccurs="1" maxOccurs="1"/>
+        </xs:sequence>
+        <xs:attribute name="EditSessionCode" type="xs:int"/>
+        <xs:attribute name="PreVersion" type="xs:string"/>
+    </xs:complexType>
+
+    <xs:complexType name="ImportProcessOutputMsgType">
+        <xs:sequence>
+            <xs:element name="Result" type="tns:ResultType"/>
+            <xs:element name="ImportProcessResult" type="tns:ImportProcessResultType"/>
+        </xs:sequence>
+    </xs:complexType>
+
+    <xs:complexType name="ImportProcessResultType">
+        <xs:sequence>
+            <xs:element name="ProcessSummary" type="tns:ProcessSummaryType" minOccurs="1" maxOccurs="1"/>
+            <xs:element name="Message" type="tns:PluginMessages" minOccurs="1" maxOccurs="1"/>
+        </xs:sequence>
+    </xs:complexType>
+
+    <xs:complexType name="ExportFormatInputMsgType">
+        <xs:sequence>
+            <xs:element name="CanoniserParameters" type="tns:PluginParameters" minOccurs="1" maxOccurs="1"/>
+        </xs:sequence>
+        <xs:attribute name="Format" type="xs:string"/>
+        <xs:attribute name="ProcessId" type="xs:int"/>
+        <xs:attribute name="ProcessName" type="xs:string"/>
+        <xs:attribute name="BranchName" type="xs:string"/>
+        <xs:attribute name="versionNumber" type="xs:string"/>
+        <xs:attribute name="AnnotationName" type="xs:string"/>
+        <xs:attribute name="withAnnotations" type="xs:boolean"/>
+        <xs:attribute name="Owner" type="xs:string"/>
+    </xs:complexType>
+
+    <xs:complexType name="ExportFormatOutputMsgType">
+        <xs:sequence>
+            <xs:element name="Result" type="tns:ResultType"/>
+            <xs:element name="ExportResult" type="tns:ExportFormatResultType"/>
+        </xs:sequence>
+    </xs:complexType>
+
+    <xs:complexType name="ExportFormatResultType">
+        <xs:sequence>
+            <xs:element name="Native" type="xs:base64Binary" xmime:expectedContentTypes="application/octet-stream"/>
+            <xs:element name="Message" type="tns:PluginMessages" minOccurs="1" maxOccurs="1"/>
+        </xs:sequence>
+    </xs:complexType>
+
+    <xs:complexType name="UpdateProcessOutputMsgType">
+        <xs:sequence>
+            <xs:element name="Result" type="tns:ResultType"/>
+        </xs:sequence>
+    </xs:complexType>
+
+    <xs:complexType name="ProcessVersionIdentifierType">
+        <xs:attribute name="ProcessId" type="xs:int"/>
+        <xs:attribute name="ProcessName" type="xs:string"/>
+        <xs:attribute name="BranchName" type="xs:string"/>
+        <xs:attribute name="VersionNumber" type="xs:string"/>
+    </xs:complexType>
+
+    <!-- DataAccess Data Types -->
+    <xs:complexType name="ReadProcessSummariesInputMsgType">
+        <xs:attribute name="FolderId" type="xs:int"/>
+        <xs:attribute name="SearchExpression" type="xs:string"/>
+    </xs:complexType>
+
+    <xs:complexType name="ReadProcessSummariesOutputMsgType">
+        <xs:sequence>
+            <xs:element name="Result" type="tns:ResultType" minOccurs="1" maxOccurs="1"/>
+            <xs:element name="ProcessSummaries" type="tns:ProcessSummariesType" minOccurs="1" maxOccurs="1"/>
+        </xs:sequence>
+    </xs:complexType>
+
+    <xs:complexType name="RunAPQLInputMsgType">
+        <xs:sequence>
+            <xs:element name="ids" type="xs:string" minOccurs="0" maxOccurs="unbounded"/>
+        </xs:sequence>
+        <xs:attribute name="APQLExpression" type="xs:string"/>
+        <xs:attribute name="UserID" type="xs:string"/>
+
+    </xs:complexType>
+
+    <xs:complexType name="RunAPQLOutputMsgType">
+        <xs:sequence>
+            <xs:element name="processResult" type="xs:string" minOccurs="0" maxOccurs="unbounded"/>
+            <xs:element name="Result" type="tns:ResultType" minOccurs="1" maxOccurs="1"/>
+        </xs:sequence>
+    </xs:complexType>
+
+    <xs:complexType name="WriteAnnotationInputMsgType">
+        <xs:sequence>
+            <xs:element name="Native" type="xs:base64Binary" xmime:expectedContentTypes="application/octet-stream"/>
+            <xs:element name="Anf" type="xs:base64Binary" xmime:expectedContentTypes="application/octet-stream"/>
+        </xs:sequence>
+        <xs:attribute name="EditSessionCode" type="xs:int"/>
+        <xs:attribute name="AnnotationName" type="xs:string"/>
+        <xs:attribute name="IsNew" type="xs:boolean"/>
+        <xs:attribute name="ProcessId" type="xs:int"/>
+        <xs:attribute name="Version" type="xs:string"/>
+        <xs:attribute name="CpfURI" type="xs:string"/>
+        <xs:attribute name="NativeType" type="xs:string"/>
+    </xs:complexType>
+
+    <xs:complexType name="WriteAnnotationOutputMsgType">
+        <xs:sequence>
+            <xs:element name="Result" type="tns:ResultType"/>
+        </xs:sequence>
+    </xs:complexType>
+
+    <!-- ToolBox Data Types -->
+    <xs:complexType name="MergeProcessesInputMsgType">
+        <xs:sequence>
+            <xs:element name="ProcessVersion_ids" type="tns:ProcessVersion_idsType"/>
+            <xs:element name="Parameters" type="tns:ParametersType"/>
+        </xs:sequence>
+        <xs:attribute name="ProcessName" type="xs:string"/>
+        <xs:attribute name="VersionName" type="xs:string"/>
+        <xs:attribute name="Domain" type="xs:string"/>
+        <xs:attribute name="Username" type="xs:string"/>
+        <xs:attribute name="Cpf_uri" type="xs:string"/>
+        <xs:attribute name="ProcessId" type="xs:int"/>
+        <xs:attribute name="FolderId" type="xs:int"/>
+        <xs:attribute name="Algorithm" type="xs:string"/>
+        <xs:attribute name="MakePublic" type="xs:boolean" />
+    </xs:complexType>
+
+    <xs:complexType name="MergeProcessesOutputMsgType">
+        <xs:sequence>
+            <xs:element name="Result" type="tns:ResultType"/>
+            <xs:element name="ProcessSummary" type="tns:ProcessSummaryType" minOccurs="0" maxOccurs="1"/>
+        </xs:sequence>
+    </xs:complexType>
+
+    <xs:complexType name="ProDriftDetectorInputMsgType">
+        <xs:sequence>
+            <xs:element name="logByteArray" minOccurs="0" type="xs:base64Binary"/>
+            <xs:element name="winSize" minOccurs="0" type="xs:int"/>
+            <xs:element name="fWinorAwin" minOccurs="0" type="xs:string"/>
+            <xs:element name="logFileName" minOccurs="0" type="xs:string"/>
+        </xs:sequence>
+    </xs:complexType>
+
+    <xs:complexType name="ProDriftDetectorOutputMsgType">
+        <xs:sequence>
+            <xs:element name="pValuesDiagram" minOccurs="0" type="xs:base64Binary" xmime:expectedContentTypes="image/png"/>
+            <xs:element name="driftPoints" minOccurs="0" type="tns:listofintegers"/>
+            <xs:element name="lastReadTrace" minOccurs="0" type="tns:listofintegers"/>
+            <xs:element name="startOfTransitionPoints" minOccurs="0" type="tns:listofintegers"/>
+            <xs:element name="endOfTransitionPoints" minOccurs="0" type="tns:listofintegers"/>
+        </xs:sequence>
+    </xs:complexType>
+
+    <xs:simpleType name="listofintegers">
+        <xs:list itemType="xs:integer"/>
+    </xs:simpleType>
+
+    <xs:complexType name="SearchForSimilarProcessesInputMsgType">
+        <xs:sequence>
+            <xs:element name="ProcessId" type="xs:int"/>
+            <xs:element name="VersionName" type="xs:string"/>
+            <xs:element name="Algorithm" type="xs:string"/>
+            <xs:element name="LatestVersions" type="xs:boolean"/>
+            <xs:element name="FolderId" type="xs:int"/>
+            <xs:element name="userId" type="xs:string"/>
+            <xs:element name="Parameters" type="tns:ParametersType"/>
+        </xs:sequence>
+    </xs:complexType>
+
+    <xs:complexType name="SearchForSimilarProcessesOutputMsgType">
+        <xs:sequence>
+            <xs:element name="Result" type="tns:ResultType"/>
+            <xs:element name="ProcessSummaries" type="tns:ProcessSummariesType"/>
+        </xs:sequence>
+    </xs:complexType>
+
+
+    <!-- ************************* Stuff not really required but used at the moment ************************* -->
+
+
+    <!-- Canoniser Stuff -->
+    <xs:complexType name="GenerateAnnotationInputMsgType">
+        <xs:sequence>
+            <xs:element name="Native" type="xs:base64Binary" xmime:expectedContentTypes="application/octet-stream"/>
+        </xs:sequence>
+        <xs:attribute name="EditSessionCode" type="xs:int"/>
+        <xs:attribute name="AnnotationName" type="xs:string"/>
+        <xs:attribute name="IsNew" type="xs:boolean"/>
+        <xs:attribute name="ProcessId" type="xs:int"/>
+        <xs:attribute name="Version" type="xs:string"/>
+        <xs:attribute name="NativeType" type="xs:string"/>
+    </xs:complexType>
+
+    <xs:complexType name="GenerateAnnotationOutputMsgType">
+        <xs:sequence>
+            <xs:element name="Result" type="tns:ResultType"/>
+        </xs:sequence>
+    </xs:complexType>
+
+    <xs:complexType name="CanoniseProcessInputMsgType">
+        <xs:sequence>
+            <xs:element name="ProcessDescription" type="xs:base64Binary" xmime:expectedContentTypes="application/octet-stream"/>
+            <xs:element name="EditSession" type="tns:EditSessionType" minOccurs="1" maxOccurs="1"/>
+        </xs:sequence>
+        <xs:attribute name="Cpf_uri" type="xs:string"/>
+        <xs:attribute name="AddFakeEvents" type="xs:boolean"/>
+    </xs:complexType>
+
+    <xs:complexType name="CanoniseProcessOutputMsgType">
+        <xs:sequence>
+            <xs:element name="Result" type="tns:ResultType"/>
+            <xs:element name="ProcessSummary" type="tns:ProcessSummaryType" minOccurs="1" maxOccurs="1"/>
+        </xs:sequence>
+    </xs:complexType>
+
+    <xs:complexType name="DeCanoniseProcessInputMsgType">
+        <xs:sequence>
+            <xs:element name="processId" type="xs:int"/>
+            <xs:element name="version" type="xs:string"/>
+            <xs:element name="NativeType" type="xs:string"/>
+            <xs:element name="Cpf" type="xs:base64Binary" xmime:expectedContentTypes="application/octet-stream"/>
+            <xs:element name="Anf" type="xs:base64Binary" xmime:expectedContentTypes="application/octet-stream" minOccurs="0"/>
+        </xs:sequence>
+    </xs:complexType>
+
+    <xs:complexType name="DeCanoniseProcessOutputMsgType">
+        <xs:sequence>
+            <xs:element name="Result" type="tns:ResultType"/>
+            <xs:element name="NativeDescription" type="xs:base64Binary" xmime:expectedContentTypes="application/octet-stream"/>
+        </xs:sequence>
+    </xs:complexType>
+
+    <xs:complexType name="CanoniseVersionInputMsgType">
+        <xs:sequence>
+            <xs:element name="Native" type="xs:base64Binary" xmime:expectedContentTypes="application/octet-stream"/>
+            <xs:element name="EditSession" type="tns:EditSessionType" minOccurs="1" maxOccurs="1"/>
+        </xs:sequence>
+        <xs:attribute name="EditSessionCode" type="xs:int"/>
+        <xs:attribute name="Cpf_uri" type="xs:string"/>
+    </xs:complexType>
+
+    <xs:complexType name="CanoniseVersionOutputMsgType">
+        <xs:sequence>
+            <xs:element name="Result" type="tns:ResultType"/>
+        </xs:sequence>
+    </xs:complexType>
+
+
+    <!-- DataAccess Not needed stuff -->
+    <xs:complexType name="ReadProcessSummaryInputMsgType">
+        <xs:sequence>
+            <xs:element name="ProcessVersions" type="tns:ProcessVersionsType" minOccurs="1" maxOccurs="1"/>
+        </xs:sequence>
+    </xs:complexType>
+
+    <xs:complexType name="ProcessVersionsType">
+        <xs:sequence>
+            <xs:element minOccurs="0" maxOccurs="unbounded" name="ProcessVersion" type="tns:ProcessVersionType"/>
+        </xs:sequence>
+    </xs:complexType>
+
+    <xs:complexType name="ReadCanonicalsInputMsgType">
+        <xs:sequence>
+            <xs:element minOccurs="0" maxOccurs="unbounded" name="ProcessVersion" type="tns:ProcessVersionType"/>
+        </xs:sequence>
+        <xs:attribute name="LatestVersions" type="xs:boolean"/>
+    </xs:complexType>
+
+    <xs:complexType name="ReadCanonicalsOutputMsgType">
+        <xs:sequence>
+            <xs:element name="Result" type="tns:ResultType"/>
+            <xs:element name="Canonicals" type="tns:CanonicalsType"/>
+        </xs:sequence>
+    </xs:complexType>
+
+    <xs:complexType name="StoreCpfInputMsgType">
+        <xs:sequence>
+            <xs:element name="processName" type="xs:string"/>
+            <xs:element name="version" type="xs:string"/>
+            <xs:element name="domain" type="xs:string"/>
+            <xs:element name="username" type="xs:string"/>
+            <xs:element name="sources" type="tns:MergedSources"/>
+            <xs:element name="Cpf" type="xs:base64Binary" xmime:expectedContentTypes="application/octet-stream"/>
+        </xs:sequence>
+    </xs:complexType>
+
+    <xs:complexType name="StoreCpfOutputMsgType">
+        <xs:sequence>
+            <xs:element name="Result" type="tns:ResultType"/>
+            <xs:element name="ProcessSummary" type="tns:ProcessSummaryType" minOccurs="0" maxOccurs="1"/>
+        </xs:sequence>
+    </xs:complexType>
+
+    <xs:complexType name="MergedSources">
+        <xs:sequence>
+            <xs:element name="mergedSource" type="tns:MergedSource" minOccurs="0" maxOccurs="unbounded"/>
+        </xs:sequence>
+    </xs:complexType>
+
+    <xs:complexType name="MergedSource">
+        <xs:attribute name="processId" type="xs:int"/>
+        <xs:attribute name="versionName" type="xs:string"/>
+    </xs:complexType>
+
+    <xs:complexType name="ReadCanonicalAnfInputMsgType">
+        <xs:attribute name="processId" type="xs:int"/>
+        <xs:attribute name="version" type="xs:string"/>
+        <xs:attribute name="withAnnotation" type="xs:boolean"/>
+        <xs:attribute name="annotationName" type="xs:string"/>
+    </xs:complexType>
+
+    <xs:complexType name="ReadCanonicalAnfOutputMsgType">
+        <xs:sequence>
+            <xs:element name="Result" type="tns:ResultType" minOccurs="1" maxOccurs="1"/>
+            <xs:element name="cpf" type="xs:base64Binary" xmime:expectedContentTypes="application/octet-stream" minOccurs="1"
+                        maxOccurs="1"/>
+            <xs:element name="anf" type="xs:base64Binary" xmime:expectedContentTypes="application/octet-stream" minOccurs="0"
+                        maxOccurs="1"/>
+        </xs:sequence>
+    </xs:complexType>
+
+    <xs:complexType name="ReadFormatInputMsgType">
+        <xs:attribute name="processId" type="xs:int"/>
+        <xs:attribute name="version" type="xs:string"/>
+        <xs:attribute name="format" type="xs:string"/>
+    </xs:complexType>
+
+    <xs:complexType name="ReadFormatOutputMsgType">
+        <xs:sequence>
+            <xs:element name="Result" type="tns:ResultType" minOccurs="1" maxOccurs="1"/>
+            <xs:element name="Native" type="xs:base64Binary"
+                        xmime:expectedContentTypes="application/octet-stream"/>
+        </xs:sequence>
+    </xs:complexType>
+
+    <xs:complexType name="GetCpfUriInputMsgType">
+        <xs:attribute name="ProcessId" type="xs:int"/>
+        <xs:attribute name="Version" type="xs:string"/>
+    </xs:complexType>
+
+    <xs:complexType name="GetCpfUriOutputMsgType">
+        <xs:sequence>
+            <xs:element name="Result" type="tns:ResultType"/>
+        </xs:sequence>
+        <xs:attribute name="CpfURI" type="xs:string"/>
+    </xs:complexType>
+
+    <xs:complexType name="StoreNativeCpfInputMsgType">
+        <xs:sequence>
+            <xs:element name="Native" type="xs:base64Binary" xmime:expectedContentTypes="application/octet-stream"/>
+            <xs:element name="Cpf" type="xs:base64Binary" xmime:expectedContentTypes="application/octet-stream"/>
+            <xs:element name="Anf" type="xs:base64Binary" xmime:expectedContentTypes="application/octet-stream"/>
+            <xs:element name="EditSession" type="tns:EditSessionType" minOccurs="1" maxOccurs="1"/>
+        </xs:sequence>
+        <xs:attribute name="CpfURI" type="xs:string"/>
+    </xs:complexType>
+
+    <xs:complexType name="StoreNativeCpfOutputMsgType">
+        <xs:sequence>
+            <xs:element name="Result" type="tns:ResultType"/>
+            <xs:element name="ProcessSummary" type="tns:ProcessSummaryType" minOccurs="0" maxOccurs="1"/>
+        </xs:sequence>
+    </xs:complexType>
+
+    <xs:complexType name="StoreNativeInputMsgType">
+        <xs:sequence>
+            <xs:element name="processId" type="xs:int"/>
+            <xs:element name="version" type="xs:string"/>
+            <xs:element name="NativeType" type="xs:string"/>
+            <xs:element name="Native" type="xs:base64Binary" xmime:expectedContentTypes="application/octet-stream"/>
+        </xs:sequence>
+    </xs:complexType>
+
+    <xs:complexType name="StoreNativeOutputMsgType">
+        <xs:sequence>
+            <xs:element name="Result" type="tns:ResultType"/>
+        </xs:sequence>
+    </xs:complexType>
+
+    <xs:complexType name="StoreVersionInputMsgType">
+        <xs:sequence>
+            <xs:element name="Native" type="xs:base64Binary" xmime:expectedContentTypes="application/octet-stream"/>
+            <xs:element name="Cpf" type="xs:base64Binary" xmime:expectedContentTypes="application/octet-stream"/>
+            <xs:element name="Anf" type="xs:base64Binary" xmime:expectedContentTypes="application/octet-stream"/>
+            <xs:element name="EditSession" type="tns:EditSessionType" minOccurs="1" maxOccurs="1"/>
+        </xs:sequence>
+        <xs:attribute name="EditSessionCode" type="xs:int"/>
+        <xs:attribute name="CpfURI" type="xs:string"/>
+    </xs:complexType>
+
+    <xs:complexType name="StoreVersionOutputMsgType">
+        <xs:sequence>
+            <xs:element name="Result" type="tns:ResultType"/>
+        </xs:sequence>
+    </xs:complexType>
+
+    <xs:complexType name="GetClustersRequestType">
+        <xs:sequence>
+            <xs:element name="ClusterFilter" type="tns:ClusterFilterType"/>
+        </xs:sequence>
+    </xs:complexType>
+
+
+    <xs:simpleType name="StringList">
+        <xs:list itemType="xs:string"/>
+    </xs:simpleType>
+
+    <xs:complexType name="GetClustersResponseType">
+        <xs:sequence>
+            <xs:element name="Clusters" type="tns:ClusterType" maxOccurs="unbounded"/>
+        </xs:sequence>
+    </xs:complexType>
+
+
+    <xs:complexType name="ClusterType">
+        <xs:sequence>
+            <xs:element name="ClusterLabel" type="xs:string"/>
+            <xs:element name="ClusterSize" type="xs:int"/>
+            <xs:element name="MedoidId" type="xs:int"/>
+            <xs:element name="AvgFragmentSize" type="xs:float"/>
+            <xs:element name="BCR" type="xs:double"/>
+            <xs:element name="RefactoringGain" type="xs:int"/>
+            <xs:element name="StandardizationEffort" type="xs:double"/>
+            <xs:element name="Fragments" type="tns:FragmentData" maxOccurs="unbounded"/>
+        </xs:sequence>
+        <xs:attribute name="ClusterId" type="xs:string"/>
+    </xs:complexType>
+
+
+    <xs:complexType name="FragmentDistancesType">
+        <xs:sequence>
+            <xs:element name="Distance" type="tns:DistanceType" maxOccurs="unbounded" minOccurs="1"/>
+        </xs:sequence>
+    </xs:complexType>
+
+    <xs:complexType name="DistanceType">
+        <xs:sequence>
+            <xs:element name="GED" type="xs:double"/>
+        </xs:sequence>
+        <xs:attribute name="FragmentId" type="xs:string"/>
+    </xs:complexType>
+
+    <xs:complexType name="FragmentData">
+        <xs:sequence>
+            <xs:element name="FragmentId" type="xs:int"/>
+            <xs:element name="FragmentLabel" type="xs:string"/>
+            <xs:element name="Distance" type="xs:double"/>
+            <xs:element name="FragmentSize" type="xs:int"/>
+            <xs:element name="ProcessAssociations" type="tns:ProcessAssociationsType" maxOccurs="unbounded" minOccurs="0"/>
+        </xs:sequence>
+    </xs:complexType>
+
+    <xs:complexType name="ClusterFilterType">
+        <xs:sequence>
+            <xs:element name="minClusterSize" type="xs:int"/>
+            <xs:element name="maxClusterSize" type="xs:int"/>
+            <xs:element name="minAvgFragmentSize" type="xs:float"/>
+            <xs:element name="maxAvgFragmentSize" type="xs:float"/>
+            <xs:element name="minBCR" type="xs:double"/>
+            <xs:element name="maxBCR" type="xs:double"/>
+        </xs:sequence>
+    </xs:complexType>
+
+    <xs:complexType name="GetFragmentInputMsgType">
+        <xs:sequence>
+            <xs:element name="FragmentId" type="xs:int"/>
+        </xs:sequence>
+    </xs:complexType>
+
+    <xs:complexType name="GetFragmentOutputMsgType">
+        <xs:sequence>
+            <xs:element name="Result" type="tns:ResultType"/>
+            <xs:element name="FragmentResult" type="tns:ExportFragmentResultType"/>
+        </xs:sequence>
+        <xs:attribute name="NativeType" type="xs:string"/>
+    </xs:complexType>
+
+    <xs:complexType name="ExportFragmentResultType">
+        <xs:sequence>
+            <xs:element name="Native" type="xs:base64Binary" xmime:expectedContentTypes="application/octet-stream"/>
+            <xs:element name="Message" type="tns:PluginMessages" minOccurs="1" maxOccurs="1"/>
+        </xs:sequence>
+    </xs:complexType>
+
+    <xs:complexType name="FragmentType">
+        <xs:sequence>
+            <xs:element name="FragmentId" type="xs:int"/>
+            <xs:element name="Content" type="xs:string"/>
+        </xs:sequence>
+    </xs:complexType>
+
+    <xs:complexType name="CreateGEDMatrixInputMsgType">
+        <xs:attribute name="empty" type="xs:string" use="optional"/>
+    </xs:complexType>
+
+    <xs:complexType name="CreateGEDMatrixOutputMsgType">
+        <xs:attribute name="completed" type="xs:boolean" use="optional"/>
+    </xs:complexType>
+
+
+    <xs:complexType name="CreateClustersInputMsgType">
+        <xs:sequence>
+            <xs:element name="ClusterSettings" type="tns:ClusterSettingsType"/>
+        </xs:sequence>
+    </xs:complexType>
+
+    <xs:complexType name="ClusterSettingsType">
+        <xs:sequence>
+            <xs:element name="Algorithm" type="xs:string"/>
+            <xs:element name="ClusteringParams" type="tns:ClusteringParameterType" maxOccurs="unbounded"  minOccurs="1">
+            </xs:element>
+            <xs:element name="ConstrainedProcessIds" type="tns:ConstrainedProcessIdsType"/>
+        </xs:sequence>
+    </xs:complexType>
+
+
+    <xs:complexType name="CreateClustersOutputMsgType">
+        <xs:sequence>
+            <xs:element name="ClusterSummaries" type="tns:ClusteringSummaryType"/>
+        </xs:sequence>
+    </xs:complexType>
+
+    <xs:complexType name="ClusteringSummaryType">
+        <xs:sequence>
+            <xs:element name="numClusters" type="xs:int"/>
+            <xs:element name="minClusterSize" type="xs:int"/>
+            <xs:element name="maxClusterSize" type="xs:int"/>
+            <xs:element name="minAvgFragmentSize" type="xs:float"/>
+            <xs:element name="maxAvgFragmentSize" type="xs:float"/>
+            <xs:element name="minBCR" type="xs:double"/>
+            <xs:element name="maxBCR" type="xs:double"/>
+        </xs:sequence>
+    </xs:complexType>
+
+    <xs:complexType name="ClusteringParameterType">
+        <xs:sequence>
+            <xs:element name="ParamName" type="xs:string"/>
+            <xs:element name="ParmaValue" type="xs:string"/>
+        </xs:sequence>
+    </xs:complexType>
+
+    <xs:complexType name="GetClusteringSummaryInputMsgType">
+        <xs:sequence>
+            <xs:element name="param1" type="xs:string"/>
+        </xs:sequence>
+    </xs:complexType>
+
+    <xs:complexType name="GetClusteringSummaryOutputMsgType">
+        <xs:sequence>
+            <xs:element name="ClusteringSummary" type="tns:ClusteringSummaryType"/>
+        </xs:sequence>
+    </xs:complexType>
+
+    <xs:complexType name="GetPairwiseDistancesInputMsgType">
+        <xs:sequence>
+            <xs:element name="FragmentIds" type="tns:FragmentIdsType"/>
+        </xs:sequence>
+    </xs:complexType>
+
+    <xs:complexType name="FragmentIdsType">
+        <xs:sequence>
+            <xs:element name="FragmentId" type="xs:int" maxOccurs="unbounded" minOccurs="1"/>
+        </xs:sequence>
+    </xs:complexType>
+
+    <xs:complexType name="GetPairwiseDistancesOutputMsgType">
+        <xs:sequence>
+            <xs:element name="PairDistances" type="tns:PairDistancesType"/>
+        </xs:sequence>
+    </xs:complexType>
+
+    <xs:complexType name="PairDistancesType">
+        <xs:sequence>
+            <xs:element name="PairDistance" type="tns:PairDistanceType" maxOccurs="unbounded" minOccurs="0"/>
+        </xs:sequence>
+    </xs:complexType>
+
+    <xs:complexType name="PairDistanceType">
+        <xs:sequence>
+            <xs:element name="FragmentId1" type="xs:int"/>
+            <xs:element name="FragmentId2" type="xs:int"/>
+            <xs:element name="Distance" type="xs:double"/>
+        </xs:sequence>
+    </xs:complexType>
+
+    <xs:complexType name="ProcessAssociationsType">
+        <xs:sequence>
+            <xs:element name="ProcessId" type="xs:int"/>
+            <xs:element name="ProcessName" type="xs:string"/>
+            <xs:element name="BranchName" type="xs:string"/>
+            <xs:element name="ProcessVersionId" type="xs:int"/>
+            <xs:element name="ProcessVersionNumber" type="xs:string"/>
+        </xs:sequence>
+    </xs:complexType>
+
+    <xs:complexType name="ConstrainedProcessIdsType">
+        <xs:sequence>
+            <xs:element name="ProcessId" type="xs:int" maxOccurs="unbounded" minOccurs="0"/>
+        </xs:sequence>
+    </xs:complexType>
+
+    <xs:complexType name="GetClusterSummariesInputMsgType">
+        <xs:sequence>
+            <xs:element name="filter" type="tns:ClusterFilterType"/>
+        </xs:sequence>
+    </xs:complexType>
+
+    <xs:complexType name="GetClusterSummariesOutputMsgType">
+        <xs:sequence>
+            <xs:element name="clusterSummaries" type="tns:ClusterSummaryType" maxOccurs="unbounded" minOccurs="0"/>
+        </xs:sequence>
+    </xs:complexType>
+
+    <xs:complexType name="GetGedMatrixSummaryInputMsgType">
+        <xs:attribute name="empty" type="xs:string" use="optional"/>
+    </xs:complexType>
+
+    <xs:complexType name="GetGedMatrixSummaryOutputMsgType">
+        <xs:sequence>
+            <xs:element name="gedMatrixSummary" type="tns:GedMatrixSummaryType" maxOccurs="1" minOccurs="1"/>
+        </xs:sequence>
+    </xs:complexType>
+
+    <xs:complexType name="ClusterSummaryType">
+        <xs:sequence>
+            <xs:element name="ClusterLabel" type="xs:string"/>
+            <xs:element name="ClusterSize" type="xs:int"/>
+            <xs:element name="MedoidId" type="xs:int"/>
+            <xs:element name="AvgFragmentSize" type="xs:float"/>
+            <xs:element name="BCR" type="xs:double"/>
+            <xs:element name="RefactoringGain" type="xs:int"/>
+            <xs:element name="StandardizationEffort" type="xs:double"/>
+        </xs:sequence>
+        <xs:attribute name="ClusterId" type="xs:int"/>
+    </xs:complexType>
+
+    <xs:complexType name="GedMatrixSummaryType">
+        <xs:sequence>
+            <xs:element name="Result" type="tns:ResultType"/>
+            <xs:element name="built" type="xs:boolean"/>
+            <xs:element name="buildDate" type="xs:dateTime"/>
+        </xs:sequence>
+    </xs:complexType>
+
+    <xs:complexType name="GetClusterInputMsgType">
+        <xs:sequence>
+            <xs:element name="ClusterId" type="xs:int"/>
+        </xs:sequence>
+    </xs:complexType>
+
+    <xs:complexType name="GetClusterOutputMsgType">
+        <xs:sequence>
+            <xs:element name="Cluster" type="tns:ClusterType"/>
+        </xs:sequence>
+    </xs:complexType>
+</xs:schema>