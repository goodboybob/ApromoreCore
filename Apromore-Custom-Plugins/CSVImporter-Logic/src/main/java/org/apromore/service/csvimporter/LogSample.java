package org.apromore.service.csvimporter;

import org.zkoss.zul.Button;
import org.zkoss.zul.Div;
import org.zkoss.zul.Button;
import org.zkoss.zul.Listbox;
import org.zkoss.zul.Window;

import java.util.List;
import java.util.Map;

/**
 * A sample of a CSV log.
 */
public interface LogSample {

    // Constants (TODO: remove these, as they are UI-related)

    final String popupID = "pop_";
    final String textboxID = "txt_";
    final String labelID = "lbl_";


    // Accessors

    List<String> getHeader();

    List<List<String>> getLines();

    Map<String, Integer> getHeads();

    String getTimestampFormat();

    void setTimestampFormat(String s);

    String getStartTsFormat();

    void setStartTsFormat(String s);

    List<Listbox> getLists();

    List<Integer> getIgnoredPos();

    Map<Integer, String> getOtherTimeStampsPos();

    Div getPopUPBox();

    void setPopUPBox(Div popUPBox);

    Button[] getFormatBtns();

    void setFormatBtns(Button[] formatBtns);
<<<<<<< HEAD
=======

>>>>>>> 0f017dfe

    List<Integer> getCaseAttributesPos();
    // Public methods

    /**
     * Based on the sampled CSV lines, try to set the <var>timestampFormat</var> and <var>startTsFormat</var> properties.
     *
     * @return a non-null list of warning messages; an empty list suggests (but doesn't guarantee) correct guesses
     */
    List<String> automaticFormat();

    void openPopUp();
    void setIgnoreAll(Window window);
    void setOtherAll(Window window);
    void setOtherTimestamps();
    void tryParsing(String format, int colPos);
}<|MERGE_RESOLUTION|>--- conflicted
+++ resolved
@@ -50,10 +50,6 @@
     Button[] getFormatBtns();
 
     void setFormatBtns(Button[] formatBtns);
-<<<<<<< HEAD
-=======
-
->>>>>>> 0f017dfe
 
     List<Integer> getCaseAttributesPos();
     // Public methods
