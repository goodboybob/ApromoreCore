package org.apromore.service.csvimporter;

import java.util.ArrayList;
import java.util.List;

/**
 * A sample of a CSV log.
 */
public class LogSample {

    private List<String> header = new ArrayList<>();
<<<<<<< HEAD

    public List<String> getHeader() { return header; }
=======
    private List<List<String>> lines = new ArrayList<>();

    public List<String> getHeader() { return header; }
    public List<List<String>> getLines() { return lines; }
>>>>>>> ceaa6903
};<|MERGE_RESOLUTION|>--- conflicted
+++ resolved
@@ -9,13 +9,10 @@
 public class LogSample {
 
     private List<String> header = new ArrayList<>();
-<<<<<<< HEAD
 
-    public List<String> getHeader() { return header; }
-=======
     private List<List<String>> lines = new ArrayList<>();
 
     public List<String> getHeader() { return header; }
     public List<List<String>> getLines() { return lines; }
->>>>>>> ceaa6903
+
 };